--- conflicted
+++ resolved
@@ -3,14 +3,10 @@
 use std::mem;
 
 pub const FZ_MAX_COLORS: usize = 32;
-<<<<<<< HEAD
 #[cfg(target_arch = "x86_64")]
-pub const FZ_VERSION: &str = "1.21.1";
+pub const FZ_VERSION: &str = "1.23.3";
 #[cfg(target_arch = "arm")]
-pub const FZ_VERSION: &str = "1.20.0";
-=======
 pub const FZ_VERSION: &str = "1.22.2";
->>>>>>> 633e74f9
 
 pub const FZ_META_INFO_AUTHOR: &str = "info:Author";
 pub const FZ_META_INFO_TITLE: &str = "info:Title";
