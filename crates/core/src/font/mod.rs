mod harfbuzz_sys;
mod freetype_sys;

use self::harfbuzz_sys::*;
use self::freetype_sys::*;

use std::str;
use std::ptr;
use std::slice;
use std::ffi::{CString, CStr};
use std::os::unix::ffi::OsStrExt;
use std::path::Path;
use std::collections::BTreeSet;
use std::rc::Rc;
use fxhash::FxHashMap;
use bitflags::bitflags;
use lazy_static::lazy_static;
use anyhow::{Error, format_err};
use thiserror::Error;
use globset::Glob;
use walkdir::WalkDir;
use crate::geom::{Point, Vec2};
use crate::helpers::IsHidden;
use crate::framebuffer::Framebuffer;
use crate::device::CURRENT_DEVICE;

// Font sizes in 1/64th of a point
pub const FONT_SIZES: [u32; 3] = [349, 524, 629];

pub const KEYBOARD_FONT_SIZES: [u32; 2] = [337, 843];

pub const DISPLAY_FONT_SIZE: u32 = 2516;

pub const NORMAL_STYLE: Style = Style {
    family: Family::SansSerif,
    variant: Variant::REGULAR,
    size: FONT_SIZES[1],
};

pub const SPECIAL_STYLE: Style = Style {
    family: Family::SansSerif,
    variant: Variant::ITALIC,
    size: FONT_SIZES[1],
};

pub const KBD_CHAR: Style = Style {
    family: Family::Keyboard,
    variant: Variant::REGULAR,
    size: KEYBOARD_FONT_SIZES[1],
};

pub const KBD_LABEL: Style = Style {
    family: Family::Keyboard,
    variant: Variant::REGULAR,
    size: FONT_SIZES[0],
};

pub const DISPLAY_STYLE: Style = Style {
    family: Family::Display,
    variant: Variant::REGULAR,
    size: DISPLAY_FONT_SIZE,
};

lazy_static! {
    pub static ref MD_TITLE: Style = {
        // Compute the ratio between the physical width of the
        // current device and that of the Aura ONE.
        let ratio = (CURRENT_DEVICE.dims.0 as f32 * 300.0) /
                    (CURRENT_DEVICE.dpi as f32 * 1404.0);
        let size = ((FONT_SIZES[2] as f32 * ratio) as u32).clamp(FONT_SIZES[1],
                                                                 FONT_SIZES[2]);
        Style {
            family: Family::Serif,
            variant: Variant::ITALIC,
            size,
        }
    };
}

pub const MD_AUTHOR: Style = Style {
    family: Family::Serif,
    variant: Variant::REGULAR,
    size: FONT_SIZES[1],
};

pub const MD_YEAR: Style = NORMAL_STYLE;

pub const MD_KIND: Style = Style {
    family: Family::SansSerif,
    variant: Variant::BOLD,
    size: FONT_SIZES[0],
};

pub const MD_SIZE: Style = Style {
    family: Family::SansSerif,
    variant: Variant::REGULAR,
    size: FONT_SIZES[0],
};

#[cfg(any(not(target_os = "linux"), target_arch = "arm"))]
#[link(name="mupdf")]
extern {
    // Based on the outputs of:
    // arm-linux-gnueabihf-readelf -Ws ./libs/libmupdf.so | grep '\b_binary_' | \
    // grep -v '_size$' | awk '{print $8, strtonum($3)-1}' | sort -u
    pub static _binary_DroidSansFallback_ttf: [libc::c_uchar; 3556308];
    pub static _binary_NotoEmoji_Regular_ttf: [libc::c_uchar; 418804];
    pub static _binary_NotoMusic_Regular_otf: [libc::c_uchar; 60812];
    pub static _binary_NotoNaskhArabic_Regular_otf: [libc::c_uchar; 119664];
    pub static _binary_NotoNastaliqUrdu_Regular_otf: [libc::c_uchar; 373220];
    pub static _binary_NotoSans_Regular_otf: [libc::c_uchar; 290336];
    pub static _binary_NotoSansAdlam_Regular_otf: [libc::c_uchar; 33448];
    pub static _binary_NotoSansAnatolianHieroglyphs_Regular_otf: [libc::c_uchar; 134420];
    pub static _binary_NotoSansAvestan_Regular_otf: [libc::c_uchar; 9300];
    pub static _binary_NotoSansBamum_Regular_otf: [libc::c_uchar; 103668];
    pub static _binary_NotoSansBassaVah_Regular_otf: [libc::c_uchar; 6300];
    pub static _binary_NotoSansBatak_Regular_otf: [libc::c_uchar; 11108];
    pub static _binary_NotoSansBhaiksuki_Regular_otf: [libc::c_uchar; 121620];
    pub static _binary_NotoSansBrahmi_Regular_otf: [libc::c_uchar; 29544];
    pub static _binary_NotoSansBuginese_Regular_otf: [libc::c_uchar; 6256];
    pub static _binary_NotoSansBuhid_Regular_otf: [libc::c_uchar; 5076];
    pub static _binary_NotoSansCanadianAboriginal_Regular_otf: [libc::c_uchar; 38068];
    pub static _binary_NotoSansCarian_Regular_otf: [libc::c_uchar; 5592];
    pub static _binary_NotoSansCaucasianAlbanian_Regular_otf: [libc::c_uchar; 17388];
    pub static _binary_NotoSansChakma_Regular_otf: [libc::c_uchar; 29488];
    pub static _binary_NotoSansCham_Regular_otf: [libc::c_uchar; 21224];
    pub static _binary_NotoSansCherokee_Regular_otf: [libc::c_uchar; 57308];
    pub static _binary_NotoSansCoptic_Regular_otf: [libc::c_uchar; 21380];
    pub static _binary_NotoSansCuneiform_Regular_otf: [libc::c_uchar; 416308];
    pub static _binary_NotoSansCypriot_Regular_otf: [libc::c_uchar; 7024];
    pub static _binary_NotoSansDeseret_Regular_otf: [libc::c_uchar; 9016];
    pub static _binary_NotoSansDuployan_Regular_otf: [libc::c_uchar; 10276];
    pub static _binary_NotoSansEgyptianHieroglyphs_Regular_otf: [libc::c_uchar; 362960];
    pub static _binary_NotoSansElbasan_Regular_otf: [libc::c_uchar; 8684];
    pub static _binary_NotoSansElymaic_Regular_otf: [libc::c_uchar; 7620];
    pub static _binary_NotoSansGlagolitic_Regular_otf: [libc::c_uchar; 17176];
    pub static _binary_NotoSansGothic_Regular_otf: [libc::c_uchar; 5416];
    pub static _binary_NotoSansGunjalaGondi_Regular_otf: [libc::c_uchar; 32372];
    pub static _binary_NotoSansHanifiRohingya_Regular_otf: [libc::c_uchar; 16576];
    pub static _binary_NotoSansHanunoo_Regular_otf: [libc::c_uchar; 6596];
    pub static _binary_NotoSansHatran_Regular_otf: [libc::c_uchar; 4324];
    pub static _binary_NotoSansImperialAramaic_Regular_otf: [libc::c_uchar; 5436];
    pub static _binary_NotoSansInscriptionalPahlavi_Regular_otf: [libc::c_uchar; 5464];
    pub static _binary_NotoSansInscriptionalParthian_Regular_otf: [libc::c_uchar; 6788];
    pub static _binary_NotoSansJavanese_Regular_otf: [libc::c_uchar; 86944];
    pub static _binary_NotoSansKaithi_Regular_otf: [libc::c_uchar; 39756];
    pub static _binary_NotoSansKayahLi_Regular_otf: [libc::c_uchar; 7100];
    pub static _binary_NotoSansKharoshthi_Regular_otf: [libc::c_uchar; 27708];
    pub static _binary_NotoSansKhudawadi_Regular_otf: [libc::c_uchar; 14764];
    pub static _binary_NotoSansLepcha_Regular_otf: [libc::c_uchar; 18832];
    pub static _binary_NotoSansLimbu_Regular_otf: [libc::c_uchar; 10040];
    pub static _binary_NotoSansLinearA_Regular_otf: [libc::c_uchar; 33640];
    pub static _binary_NotoSansLinearB_Regular_otf: [libc::c_uchar; 36892];
    pub static _binary_NotoSansLisu_Regular_otf: [libc::c_uchar; 5688];
    pub static _binary_NotoSansLycian_Regular_otf: [libc::c_uchar; 4108];
    pub static _binary_NotoSansLydian_Regular_otf: [libc::c_uchar; 4088];
    pub static _binary_NotoSansMahajani_Regular_otf: [libc::c_uchar; 10136];
    pub static _binary_NotoSansMandaic_Regular_otf: [libc::c_uchar; 13160];
    pub static _binary_NotoSansManichaean_Regular_otf: [libc::c_uchar; 16496];
    pub static _binary_NotoSansMarchen_Regular_otf: [libc::c_uchar; 69240];
    pub static _binary_NotoSansMasaramGondi_Regular_otf: [libc::c_uchar; 23052];
    pub static _binary_NotoSansMath_Regular_otf: [libc::c_uchar; 258796];
    pub static _binary_NotoSansMedefaidrin_Regular_otf: [libc::c_uchar; 27060];
    pub static _binary_NotoSansMeeteiMayek_Regular_otf: [libc::c_uchar; 13056];
    pub static _binary_NotoSansMendeKikakui_Regular_otf: [libc::c_uchar; 19664];
    pub static _binary_NotoSansMeroitic_Regular_otf: [libc::c_uchar; 19980];
    pub static _binary_NotoSansMiao_Regular_otf: [libc::c_uchar; 26460];
    pub static _binary_NotoSansModi_Regular_otf: [libc::c_uchar; 29412];
    pub static _binary_NotoSansMongolian_Regular_otf: [libc::c_uchar; 111040];
    pub static _binary_NotoSansMro_Regular_otf: [libc::c_uchar; 5608];
    pub static _binary_NotoSansMultani_Regular_otf: [libc::c_uchar; 7852];
    pub static _binary_NotoSansNKo_Regular_otf: [libc::c_uchar; 15164];
    pub static _binary_NotoSansNabataean_Regular_otf: [libc::c_uchar; 6448];
    pub static _binary_NotoSansNewTaiLue_Regular_otf: [libc::c_uchar; 10884];
    pub static _binary_NotoSansNewa_Regular_otf: [libc::c_uchar; 99568];
    pub static _binary_NotoSansNushu_Regular_otf: [libc::c_uchar; 72472];
    pub static _binary_NotoSansOgham_Regular_otf: [libc::c_uchar; 3720];
    pub static _binary_NotoSansOlChiki_Regular_otf: [libc::c_uchar; 7024];
    pub static _binary_NotoSansOldHungarian_Regular_otf: [libc::c_uchar; 44628];
    pub static _binary_NotoSansOldItalic_Regular_otf: [libc::c_uchar; 6360];
    pub static _binary_NotoSansOldNorthArabian_Regular_otf: [libc::c_uchar; 6132];
    pub static _binary_NotoSansOldPermic_Regular_otf: [libc::c_uchar; 8512];
    pub static _binary_NotoSansOldPersian_Regular_otf: [libc::c_uchar; 9856];
    pub static _binary_NotoSansOldSogdian_Regular_otf: [libc::c_uchar; 12260];
    pub static _binary_NotoSansOldSouthArabian_Regular_otf: [libc::c_uchar; 4624];
    pub static _binary_NotoSansOldTurkic_Regular_otf: [libc::c_uchar; 6884];
    pub static _binary_NotoSansOriya_Regular_otf: [libc::c_uchar; 62564];
    pub static _binary_NotoSansOsage_Regular_otf: [libc::c_uchar; 9292];
    pub static _binary_NotoSansOsmanya_Regular_otf: [libc::c_uchar; 6784];
    pub static _binary_NotoSansPahawhHmong_Regular_otf: [libc::c_uchar; 13024];
    pub static _binary_NotoSansPalmyrene_Regular_otf: [libc::c_uchar; 8480];
    pub static _binary_NotoSansPauCinHau_Regular_otf: [libc::c_uchar; 8124];
    pub static _binary_NotoSansPhagsPa_Regular_otf: [libc::c_uchar; 24036];
    pub static _binary_NotoSansPhoenician_Regular_otf: [libc::c_uchar; 5288];
    pub static _binary_NotoSansPsalterPahlavi_Regular_otf: [libc::c_uchar; 12748];
    pub static _binary_NotoSansRejang_Regular_otf: [libc::c_uchar; 6440];
    pub static _binary_NotoSansRunic_Regular_otf: [libc::c_uchar; 7200];
    pub static _binary_NotoSansSamaritan_Regular_otf: [libc::c_uchar; 9024];
    pub static _binary_NotoSansSaurashtra_Regular_otf: [libc::c_uchar; 16020];
    pub static _binary_NotoSansSharada_Regular_otf: [libc::c_uchar; 32824];
    pub static _binary_NotoSansShavian_Regular_otf: [libc::c_uchar; 5468];
    pub static _binary_NotoSansSiddham_Regular_otf: [libc::c_uchar; 91992];
    pub static _binary_NotoSansSogdian_Regular_otf: [libc::c_uchar; 48356];
    pub static _binary_NotoSansSoraSompeng_Regular_otf: [libc::c_uchar; 6332];
    pub static _binary_NotoSansSoyombo_Regular_otf: [libc::c_uchar; 52036];
    pub static _binary_NotoSansSundanese_Regular_otf: [libc::c_uchar; 9420];
    pub static _binary_NotoSansSylotiNagri_Regular_otf: [libc::c_uchar; 12852];
    pub static _binary_NotoSansSymbols_Regular_otf: [libc::c_uchar; 109696];
    pub static _binary_NotoSansSymbols2_Regular_otf: [libc::c_uchar; 375388];
    pub static _binary_NotoSansSyriac_Regular_otf: [libc::c_uchar; 124756];
    pub static _binary_NotoSansTagalog_Regular_otf: [libc::c_uchar; 5500];
    pub static _binary_NotoSansTagbanwa_Regular_otf: [libc::c_uchar; 5356];
    pub static _binary_NotoSansTaiLe_Regular_otf: [libc::c_uchar; 8616];
    pub static _binary_NotoSansTaiTham_Regular_otf: [libc::c_uchar; 76880];
    pub static _binary_NotoSansTaiViet_Regular_otf: [libc::c_uchar; 12280];
    pub static _binary_NotoSansTakri_Regular_otf: [libc::c_uchar; 17864];
    pub static _binary_NotoSansThaana_Regular_otf: [libc::c_uchar; 12392];
    pub static _binary_NotoSansTifinagh_Regular_otf: [libc::c_uchar; 24776];
    pub static _binary_NotoSansTirhuta_Regular_otf: [libc::c_uchar; 52432];
    pub static _binary_NotoSansUgaritic_Regular_otf: [libc::c_uchar; 5048];
    pub static _binary_NotoSansVai_Regular_otf: [libc::c_uchar; 24088];
    pub static _binary_NotoSansWancho_Regular_otf: [libc::c_uchar; 15140];
    pub static _binary_NotoSansWarangCiti_Regular_otf: [libc::c_uchar; 23484];
    pub static _binary_NotoSansYi_Regular_otf: [libc::c_uchar; 92164];
    pub static _binary_NotoSansZanabazarSquare_Regular_otf: [libc::c_uchar; 13804];
    pub static _binary_NotoSerif_Regular_otf: [libc::c_uchar; 289412];
    pub static _binary_NotoSerifAhom_Regular_otf: [libc::c_uchar; 14516];
    pub static _binary_NotoSerifArmenian_Regular_otf: [libc::c_uchar; 14160];
    pub static _binary_NotoSerifBalinese_Regular_otf: [libc::c_uchar; 32348];
    pub static _binary_NotoSerifBengali_Regular_otf: [libc::c_uchar; 101332];
    pub static _binary_NotoSerifDevanagari_Regular_otf: [libc::c_uchar; 169744];
    pub static _binary_NotoSerifDogra_Regular_otf: [libc::c_uchar; 19944];
    pub static _binary_NotoSerifEthiopic_Regular_otf: [libc::c_uchar; 113328];
    pub static _binary_NotoSerifGeorgian_Regular_otf: [libc::c_uchar; 31988];
    pub static _binary_NotoSerifGrantha_Regular_otf: [libc::c_uchar; 368396];
    pub static _binary_NotoSerifGujarati_Regular_otf: [libc::c_uchar; 64848];
    pub static _binary_NotoSerifGurmukhi_Regular_otf: [libc::c_uchar; 26992];
    pub static _binary_NotoSerifHebrew_Regular_otf: [libc::c_uchar; 15320];
    pub static _binary_NotoSerifKannada_Regular_otf: [libc::c_uchar; 89032];
    pub static _binary_NotoSerifKhmer_Regular_otf: [libc::c_uchar; 40436];
    pub static _binary_NotoSerifKhojki_Regular_otf: [libc::c_uchar; 60112];
    pub static _binary_NotoSerifLao_Regular_otf: [libc::c_uchar; 16196];
    pub static _binary_NotoSerifMalayalam_Regular_otf: [libc::c_uchar; 45668];
    pub static _binary_NotoSerifMyanmar_Regular_otf: [libc::c_uchar; 127564];
    pub static _binary_NotoSerifNyiakengPuachueHmong_Regular_otf: [libc::c_uchar; 12208];
    pub static _binary_NotoSerifSinhala_Regular_otf: [libc::c_uchar; 74924];
    pub static _binary_NotoSerifTamil_Regular_otf: [libc::c_uchar; 33752];
    pub static _binary_NotoSerifTangut_Regular_otf: [libc::c_uchar; 2001224];
    pub static _binary_NotoSerifTelugu_Regular_otf: [libc::c_uchar; 82032];
    pub static _binary_NotoSerifThai_Regular_otf: [libc::c_uchar; 17556];
    pub static _binary_NotoSerifTibetan_Regular_otf: [libc::c_uchar; 334156];
    pub static _binary_NotoSerifYezidi_Regular_otf: [libc::c_uchar; 8664];
}

#[cfg(all(target_os = "linux", not(target_arch = "arm")))]
#[link(name="mupdf")]
extern {
    pub static _binary_resources_fonts_droid_DroidSansFallback_ttf_start: [libc::c_uchar; 3556308];
    pub static _binary_resources_fonts_noto_NotoEmoji_Regular_ttf_start: [libc::c_uchar; 418804];
    pub static _binary_resources_fonts_noto_NotoMusic_Regular_otf_start: [libc::c_uchar; 60812];
    pub static _binary_resources_fonts_noto_NotoNaskhArabic_Regular_otf_start: [libc::c_uchar; 119664];
    pub static _binary_resources_fonts_noto_NotoNastaliqUrdu_Regular_otf_start: [libc::c_uchar; 373220];
    pub static _binary_resources_fonts_noto_NotoSans_Regular_otf_start: [libc::c_uchar; 290336];
    pub static _binary_resources_fonts_noto_NotoSansAdlam_Regular_otf_start: [libc::c_uchar; 33448];
    pub static _binary_resources_fonts_noto_NotoSansAnatolianHieroglyphs_Regular_otf_start: [libc::c_uchar; 134420];
    pub static _binary_resources_fonts_noto_NotoSansAvestan_Regular_otf_start: [libc::c_uchar; 9300];
    pub static _binary_resources_fonts_noto_NotoSansBamum_Regular_otf_start: [libc::c_uchar; 103668];
    pub static _binary_resources_fonts_noto_NotoSansBassaVah_Regular_otf_start: [libc::c_uchar; 6300];
    pub static _binary_resources_fonts_noto_NotoSansBatak_Regular_otf_start: [libc::c_uchar; 11108];
    pub static _binary_resources_fonts_noto_NotoSansBhaiksuki_Regular_otf_start: [libc::c_uchar; 121620];
    pub static _binary_resources_fonts_noto_NotoSansBrahmi_Regular_otf_start: [libc::c_uchar; 29544];
    pub static _binary_resources_fonts_noto_NotoSansBuginese_Regular_otf_start: [libc::c_uchar; 6256];
    pub static _binary_resources_fonts_noto_NotoSansBuhid_Regular_otf_start: [libc::c_uchar; 5076];
    pub static _binary_resources_fonts_noto_NotoSansCanadianAboriginal_Regular_otf_start: [libc::c_uchar; 38068];
    pub static _binary_resources_fonts_noto_NotoSansCarian_Regular_otf_start: [libc::c_uchar; 5592];
    pub static _binary_resources_fonts_noto_NotoSansCaucasianAlbanian_Regular_otf_start: [libc::c_uchar; 17388];
    pub static _binary_resources_fonts_noto_NotoSansChakma_Regular_otf_start: [libc::c_uchar; 29488];
    pub static _binary_resources_fonts_noto_NotoSansCham_Regular_otf_start: [libc::c_uchar; 21224];
    pub static _binary_resources_fonts_noto_NotoSansCherokee_Regular_otf_start: [libc::c_uchar; 57308];
    pub static _binary_resources_fonts_noto_NotoSansCoptic_Regular_otf_start: [libc::c_uchar; 21380];
    pub static _binary_resources_fonts_noto_NotoSansCuneiform_Regular_otf_start: [libc::c_uchar; 416308];
    pub static _binary_resources_fonts_noto_NotoSansCypriot_Regular_otf_start: [libc::c_uchar; 7024];
    pub static _binary_resources_fonts_noto_NotoSansDeseret_Regular_otf_start: [libc::c_uchar; 9016];
    pub static _binary_resources_fonts_noto_NotoSansDuployan_Regular_otf_start: [libc::c_uchar; 10276];
    pub static _binary_resources_fonts_noto_NotoSansEgyptianHieroglyphs_Regular_otf_start: [libc::c_uchar; 362960];
    pub static _binary_resources_fonts_noto_NotoSansElbasan_Regular_otf_start: [libc::c_uchar; 8684];
    pub static _binary_resources_fonts_noto_NotoSansElymaic_Regular_otf_start: [libc::c_uchar; 7620];
    pub static _binary_resources_fonts_noto_NotoSansGlagolitic_Regular_otf_start: [libc::c_uchar; 17176];
    pub static _binary_resources_fonts_noto_NotoSansGothic_Regular_otf_start: [libc::c_uchar; 5416];
    pub static _binary_resources_fonts_noto_NotoSansGunjalaGondi_Regular_otf_start: [libc::c_uchar; 32372];
    pub static _binary_resources_fonts_noto_NotoSansHanifiRohingya_Regular_otf_start: [libc::c_uchar; 16576];
    pub static _binary_resources_fonts_noto_NotoSansHanunoo_Regular_otf_start: [libc::c_uchar; 6596];
    pub static _binary_resources_fonts_noto_NotoSansHatran_Regular_otf_start: [libc::c_uchar; 4324];
    pub static _binary_resources_fonts_noto_NotoSansImperialAramaic_Regular_otf_start: [libc::c_uchar; 5436];
    pub static _binary_resources_fonts_noto_NotoSansInscriptionalPahlavi_Regular_otf_start: [libc::c_uchar; 5464];
    pub static _binary_resources_fonts_noto_NotoSansInscriptionalParthian_Regular_otf_start: [libc::c_uchar; 6788];
    pub static _binary_resources_fonts_noto_NotoSansJavanese_Regular_otf_start: [libc::c_uchar; 86944];
    pub static _binary_resources_fonts_noto_NotoSansKaithi_Regular_otf_start: [libc::c_uchar; 39756];
    pub static _binary_resources_fonts_noto_NotoSansKayahLi_Regular_otf_start: [libc::c_uchar; 7100];
    pub static _binary_resources_fonts_noto_NotoSansKharoshthi_Regular_otf_start: [libc::c_uchar; 27708];
    pub static _binary_resources_fonts_noto_NotoSansKhudawadi_Regular_otf_start: [libc::c_uchar; 14764];
    pub static _binary_resources_fonts_noto_NotoSansLepcha_Regular_otf_start: [libc::c_uchar; 18832];
    pub static _binary_resources_fonts_noto_NotoSansLimbu_Regular_otf_start: [libc::c_uchar; 10040];
    pub static _binary_resources_fonts_noto_NotoSansLinearA_Regular_otf_start: [libc::c_uchar; 33640];
    pub static _binary_resources_fonts_noto_NotoSansLinearB_Regular_otf_start: [libc::c_uchar; 36892];
    pub static _binary_resources_fonts_noto_NotoSansLisu_Regular_otf_start: [libc::c_uchar; 5688];
    pub static _binary_resources_fonts_noto_NotoSansLycian_Regular_otf_start: [libc::c_uchar; 4108];
    pub static _binary_resources_fonts_noto_NotoSansLydian_Regular_otf_start: [libc::c_uchar; 4088];
    pub static _binary_resources_fonts_noto_NotoSansMahajani_Regular_otf_start: [libc::c_uchar; 10136];
    pub static _binary_resources_fonts_noto_NotoSansMandaic_Regular_otf_start: [libc::c_uchar; 13160];
    pub static _binary_resources_fonts_noto_NotoSansManichaean_Regular_otf_start: [libc::c_uchar; 16496];
    pub static _binary_resources_fonts_noto_NotoSansMarchen_Regular_otf_start: [libc::c_uchar; 69240];
    pub static _binary_resources_fonts_noto_NotoSansMasaramGondi_Regular_otf_start: [libc::c_uchar; 23052];
    pub static _binary_resources_fonts_noto_NotoSansMath_Regular_otf_start: [libc::c_uchar; 258796];
    pub static _binary_resources_fonts_noto_NotoSansMedefaidrin_Regular_otf_start: [libc::c_uchar; 27060];
    pub static _binary_resources_fonts_noto_NotoSansMeeteiMayek_Regular_otf_start: [libc::c_uchar; 13056];
    pub static _binary_resources_fonts_noto_NotoSansMendeKikakui_Regular_otf_start: [libc::c_uchar; 19664];
    pub static _binary_resources_fonts_noto_NotoSansMeroitic_Regular_otf_start: [libc::c_uchar; 19980];
    pub static _binary_resources_fonts_noto_NotoSansMiao_Regular_otf_start: [libc::c_uchar; 26460];
    pub static _binary_resources_fonts_noto_NotoSansModi_Regular_otf_start: [libc::c_uchar; 29412];
    pub static _binary_resources_fonts_noto_NotoSansMongolian_Regular_otf_start: [libc::c_uchar; 111040];
    pub static _binary_resources_fonts_noto_NotoSansMro_Regular_otf_start: [libc::c_uchar; 5608];
    pub static _binary_resources_fonts_noto_NotoSansMultani_Regular_otf_start: [libc::c_uchar; 7852];
    pub static _binary_resources_fonts_noto_NotoSansNKo_Regular_otf_start: [libc::c_uchar; 15164];
    pub static _binary_resources_fonts_noto_NotoSansNabataean_Regular_otf_start: [libc::c_uchar; 6448];
    pub static _binary_resources_fonts_noto_NotoSansNewTaiLue_Regular_otf_start: [libc::c_uchar; 10884];
    pub static _binary_resources_fonts_noto_NotoSansNewa_Regular_otf_start: [libc::c_uchar; 99568];
    pub static _binary_resources_fonts_noto_NotoSansNushu_Regular_otf_start: [libc::c_uchar; 72472];
    pub static _binary_resources_fonts_noto_NotoSansOgham_Regular_otf_start: [libc::c_uchar; 3720];
    pub static _binary_resources_fonts_noto_NotoSansOlChiki_Regular_otf_start: [libc::c_uchar; 7024];
    pub static _binary_resources_fonts_noto_NotoSansOldHungarian_Regular_otf_start: [libc::c_uchar; 44628];
    pub static _binary_resources_fonts_noto_NotoSansOldItalic_Regular_otf_start: [libc::c_uchar; 6360];
    pub static _binary_resources_fonts_noto_NotoSansOldNorthArabian_Regular_otf_start: [libc::c_uchar; 6132];
    pub static _binary_resources_fonts_noto_NotoSansOldPermic_Regular_otf_start: [libc::c_uchar; 8512];
    pub static _binary_resources_fonts_noto_NotoSansOldPersian_Regular_otf_start: [libc::c_uchar; 9856];
    pub static _binary_resources_fonts_noto_NotoSansOldSogdian_Regular_otf_start: [libc::c_uchar; 12260];
    pub static _binary_resources_fonts_noto_NotoSansOldSouthArabian_Regular_otf_start: [libc::c_uchar; 4624];
    pub static _binary_resources_fonts_noto_NotoSansOldTurkic_Regular_otf_start: [libc::c_uchar; 6884];
    pub static _binary_resources_fonts_noto_NotoSansOriya_Regular_otf_start: [libc::c_uchar; 62564];
    pub static _binary_resources_fonts_noto_NotoSansOsage_Regular_otf_start: [libc::c_uchar; 9292];
    pub static _binary_resources_fonts_noto_NotoSansOsmanya_Regular_otf_start: [libc::c_uchar; 6784];
    pub static _binary_resources_fonts_noto_NotoSansPahawhHmong_Regular_otf_start: [libc::c_uchar; 13024];
    pub static _binary_resources_fonts_noto_NotoSansPalmyrene_Regular_otf_start: [libc::c_uchar; 8480];
    pub static _binary_resources_fonts_noto_NotoSansPauCinHau_Regular_otf_start: [libc::c_uchar; 8124];
    pub static _binary_resources_fonts_noto_NotoSansPhagsPa_Regular_otf_start: [libc::c_uchar; 24036];
    pub static _binary_resources_fonts_noto_NotoSansPhoenician_Regular_otf_start: [libc::c_uchar; 5288];
    pub static _binary_resources_fonts_noto_NotoSansPsalterPahlavi_Regular_otf_start: [libc::c_uchar; 12748];
    pub static _binary_resources_fonts_noto_NotoSansRejang_Regular_otf_start: [libc::c_uchar; 6440];
    pub static _binary_resources_fonts_noto_NotoSansRunic_Regular_otf_start: [libc::c_uchar; 7200];
    pub static _binary_resources_fonts_noto_NotoSansSamaritan_Regular_otf_start: [libc::c_uchar; 9024];
    pub static _binary_resources_fonts_noto_NotoSansSaurashtra_Regular_otf_start: [libc::c_uchar; 16020];
    pub static _binary_resources_fonts_noto_NotoSansSharada_Regular_otf_start: [libc::c_uchar; 32824];
    pub static _binary_resources_fonts_noto_NotoSansShavian_Regular_otf_start: [libc::c_uchar; 5468];
    pub static _binary_resources_fonts_noto_NotoSansSiddham_Regular_otf_start: [libc::c_uchar; 91992];
    pub static _binary_resources_fonts_noto_NotoSansSogdian_Regular_otf_start: [libc::c_uchar; 48356];
    pub static _binary_resources_fonts_noto_NotoSansSoraSompeng_Regular_otf_start: [libc::c_uchar; 6332];
    pub static _binary_resources_fonts_noto_NotoSansSoyombo_Regular_otf_start: [libc::c_uchar; 52036];
    pub static _binary_resources_fonts_noto_NotoSansSundanese_Regular_otf_start: [libc::c_uchar; 9420];
    pub static _binary_resources_fonts_noto_NotoSansSylotiNagri_Regular_otf_start: [libc::c_uchar; 12852];
    pub static _binary_resources_fonts_noto_NotoSansSymbols_Regular_otf_start: [libc::c_uchar; 109696];
    pub static _binary_resources_fonts_noto_NotoSansSymbols2_Regular_otf_start: [libc::c_uchar; 375388];
    pub static _binary_resources_fonts_noto_NotoSansSyriac_Regular_otf_start: [libc::c_uchar; 124756];
    pub static _binary_resources_fonts_noto_NotoSansTagalog_Regular_otf_start: [libc::c_uchar; 5500];
    pub static _binary_resources_fonts_noto_NotoSansTagbanwa_Regular_otf_start: [libc::c_uchar; 5356];
    pub static _binary_resources_fonts_noto_NotoSansTaiLe_Regular_otf_start: [libc::c_uchar; 8616];
    pub static _binary_resources_fonts_noto_NotoSansTaiTham_Regular_otf_start: [libc::c_uchar; 76880];
    pub static _binary_resources_fonts_noto_NotoSansTaiViet_Regular_otf_start: [libc::c_uchar; 12280];
    pub static _binary_resources_fonts_noto_NotoSansTakri_Regular_otf_start: [libc::c_uchar; 17864];
    pub static _binary_resources_fonts_noto_NotoSansThaana_Regular_otf_start: [libc::c_uchar; 12392];
    pub static _binary_resources_fonts_noto_NotoSansTifinagh_Regular_otf_start: [libc::c_uchar; 24776];
    pub static _binary_resources_fonts_noto_NotoSansTirhuta_Regular_otf_start: [libc::c_uchar; 52432];
    pub static _binary_resources_fonts_noto_NotoSansUgaritic_Regular_otf_start: [libc::c_uchar; 5048];
    pub static _binary_resources_fonts_noto_NotoSansVai_Regular_otf_start: [libc::c_uchar; 24088];
    pub static _binary_resources_fonts_noto_NotoSansWancho_Regular_otf_start: [libc::c_uchar; 15140];
    pub static _binary_resources_fonts_noto_NotoSansWarangCiti_Regular_otf_start: [libc::c_uchar; 23484];
    pub static _binary_resources_fonts_noto_NotoSansYi_Regular_otf_start: [libc::c_uchar; 92164];
    pub static _binary_resources_fonts_noto_NotoSansZanabazarSquare_Regular_otf_start: [libc::c_uchar; 13804];
    pub static _binary_resources_fonts_noto_NotoSerif_Regular_otf_start: [libc::c_uchar; 289412];
    pub static _binary_resources_fonts_noto_NotoSerifAhom_Regular_otf_start: [libc::c_uchar; 14516];
    pub static _binary_resources_fonts_noto_NotoSerifArmenian_Regular_otf_start: [libc::c_uchar; 14160];
    pub static _binary_resources_fonts_noto_NotoSerifBalinese_Regular_otf_start: [libc::c_uchar; 32348];
    pub static _binary_resources_fonts_noto_NotoSerifBengali_Regular_otf_start: [libc::c_uchar; 101332];
    pub static _binary_resources_fonts_noto_NotoSerifDevanagari_Regular_otf_start: [libc::c_uchar; 169744];
    pub static _binary_resources_fonts_noto_NotoSerifDogra_Regular_otf_start: [libc::c_uchar; 19944];
    pub static _binary_resources_fonts_noto_NotoSerifEthiopic_Regular_otf_start: [libc::c_uchar; 113328];
    pub static _binary_resources_fonts_noto_NotoSerifGeorgian_Regular_otf_start: [libc::c_uchar; 31988];
    pub static _binary_resources_fonts_noto_NotoSerifGrantha_Regular_otf_start: [libc::c_uchar; 368396];
    pub static _binary_resources_fonts_noto_NotoSerifGujarati_Regular_otf_start: [libc::c_uchar; 64848];
    pub static _binary_resources_fonts_noto_NotoSerifGurmukhi_Regular_otf_start: [libc::c_uchar; 26992];
    pub static _binary_resources_fonts_noto_NotoSerifHebrew_Regular_otf_start: [libc::c_uchar; 15320];
    pub static _binary_resources_fonts_noto_NotoSerifKannada_Regular_otf_start: [libc::c_uchar; 89032];
    pub static _binary_resources_fonts_noto_NotoSerifKhmer_Regular_otf_start: [libc::c_uchar; 40436];
    pub static _binary_resources_fonts_noto_NotoSerifKhojki_Regular_otf_start: [libc::c_uchar; 60112];
    pub static _binary_resources_fonts_noto_NotoSerifLao_Regular_otf_start: [libc::c_uchar; 16196];
    pub static _binary_resources_fonts_noto_NotoSerifMalayalam_Regular_otf_start: [libc::c_uchar; 45668];
    pub static _binary_resources_fonts_noto_NotoSerifMyanmar_Regular_otf_start: [libc::c_uchar; 127564];
    pub static _binary_resources_fonts_noto_NotoSerifNyiakengPuachueHmong_Regular_otf_start: [libc::c_uchar; 12208];
    pub static _binary_resources_fonts_noto_NotoSerifSinhala_Regular_otf_start: [libc::c_uchar; 74924];
    pub static _binary_resources_fonts_noto_NotoSerifTamil_Regular_otf_start: [libc::c_uchar; 33752];
    pub static _binary_resources_fonts_noto_NotoSerifTangut_Regular_otf_start: [libc::c_uchar; 2001224];
    pub static _binary_resources_fonts_noto_NotoSerifTelugu_Regular_otf_start: [libc::c_uchar; 82032];
    pub static _binary_resources_fonts_noto_NotoSerifThai_Regular_otf_start: [libc::c_uchar; 17556];
    pub static _binary_resources_fonts_noto_NotoSerifTibetan_Regular_otf_start: [libc::c_uchar; 334156];
    pub static _binary_resources_fonts_noto_NotoSerifYezidi_Regular_otf_start: [libc::c_uchar; 8664];
}

pub const SLIDER_VALUE: Style = MD_SIZE;

pub struct FontFamily {
    pub regular: Font,
    pub italic: Font,
    pub bold: Font,
    pub bold_italic: Font,
}

pub fn family_names<P: AsRef<Path>>(search_path: P) -> Result<BTreeSet<String>, Error> {
    if !search_path.as_ref().exists() {
        return Err(format_err!("the search path doesn't exist"));
    }

    let opener = FontOpener::new()?;
    let glob = Glob::new("**/*.[ot]tf")?.compile_matcher();

    let mut families = BTreeSet::new();

    for entry in WalkDir::new(search_path.as_ref()).min_depth(1).into_iter()
                         .filter_entry(|e| !e.is_hidden()) {
        if entry.is_err() {
            continue;
        }
        let entry = entry.unwrap();
        let path = entry.path();
        if !glob.is_match(path) {
            continue;
        }
        if let Ok(font) = opener.open(path).map_err(|e| eprintln!("Can't open '{}': {:#}.", path.display(), e)) {
            if let Some(family_name) = font.family_name() {
                families.insert(family_name.to_string());
            } else {
                eprintln!("Can't get the family name of '{}'.", path.display());
            }
        }
    }

    Ok(families)
}

impl FontFamily {
    pub fn from_name<P: AsRef<Path>>(family_name: &str, search_path: P) -> Result<FontFamily, Error> {
        let opener = FontOpener::new()?;
        let glob = Glob::new("**/*.[ot]tf")?.compile_matcher();
        let mut styles = FxHashMap::default();

        for entry in WalkDir::new(search_path.as_ref()).min_depth(1).into_iter()
                             .filter_entry(|e| !e.is_hidden()) {
            if entry.is_err() {
                continue;
            }
            let entry = entry.unwrap();
            let path = entry.path();
            if !glob.is_match(path) {
                continue;
            }
            if let Ok(font) = opener.open(path).map_err(|e| eprintln!("Can't open '{}': {:#}.", path.display(), e)) {
                if font.family_name() == Some(family_name) {
                    styles.insert(font.style_name().map(String::from)
                                      .unwrap_or_else(|| "Regular".to_string()),
                                  path.to_path_buf());
                }
            }
        }

        let regular_path = if styles.len() == 1 {
            styles.values().next().unwrap()
        } else {
            styles.get("Regular")
                  .or_else(|| styles.get("Roman"))
                  .or_else(|| styles.get("Book"))
                  .ok_or_else(|| format_err!("can't find regular style"))?
        };
        let italic_path = styles.get("Italic")
                                .or_else(|| styles.get("Book Italic"))
                                .or_else(|| styles.get("Regular Italic"))
                                .unwrap_or(regular_path);
        let bold_path = styles.get("Bold")
                              .or_else(|| styles.get("Semibold"))
                              .or_else(|| styles.get("SemiBold"))
                              .or_else(|| styles.get("Medium"))
                              .unwrap_or(regular_path);
        let bold_italic_path = styles.get("Bold Italic")
                                     .or_else(|| styles.get("SemiBold Italic"))
                                     .or_else(|| styles.get("Medium Italic"))
                                     .unwrap_or(italic_path);
        Ok(FontFamily {
            regular: opener.open(regular_path)?,
            italic: opener.open(italic_path)?,
            bold: opener.open(bold_path)?,
            bold_italic: opener.open(bold_italic_path)?,
        })
    }
}

pub struct Fonts {
    pub sans_serif: FontFamily,
    pub serif: FontFamily,
    pub monospace: FontFamily,
    pub keyboard: Font,
    pub display: Font,
}

impl Fonts {
    pub fn load() -> Result<Fonts, Error> {
        let opener = FontOpener::new()?;
        let mut fonts = Fonts {
            sans_serif: FontFamily {
                regular: opener.open("fonts/NotoSans-Regular.ttf")?,
                italic: opener.open("fonts/NotoSans-Italic.ttf")?,
                bold: opener.open("fonts/NotoSans-Bold.ttf")?,
                bold_italic: opener.open("fonts/NotoSans-BoldItalic.ttf")?,
            },
            serif: FontFamily {
                regular: opener.open("fonts/NotoSerif-Regular.ttf")?,
                italic: opener.open("fonts/NotoSerif-Italic.ttf")?,
                bold: opener.open("fonts/NotoSerif-Bold.ttf")?,
                bold_italic: opener.open("fonts/NotoSerif-BoldItalic.ttf")?,
            },
            monospace: FontFamily {
                regular: opener.open("fonts/SourceCodeVariable-Roman.otf")?,
                italic: opener.open("fonts/SourceCodeVariable-Italic.otf")?,
                bold: opener.open("fonts/SourceCodeVariable-Roman.otf")?,
                bold_italic: opener.open("fonts/SourceCodeVariable-Italic.otf")?,
            },
            keyboard: opener.open("fonts/VarelaRound-Regular.ttf")?,
            display: opener.open("fonts/Cormorant-Regular.ttf")?,
        };
        fonts.monospace.bold.set_variations(&["wght=600"]);
        fonts.monospace.bold_italic.set_variations(&["wght=600"]);
        Ok(fonts)
    }
}

bitflags! {
    #[derive(Clone, Copy, Debug, PartialEq, Eq, Hash)]
    pub struct Variant: u8 {
        const REGULAR = 0;
        const ITALIC = 1;
        const BOLD = 2;
    }
}

#[derive(Debug, Copy, Clone, Eq, PartialEq)]
pub enum Family {
    SansSerif,
    Serif,
    Monospace,
    Keyboard,
    Display,
}

pub struct Style {
    family: Family,
    variant: Variant,
    pub size: u32,
}

pub fn font_from_variant(family: &mut FontFamily, variant: Variant) -> &mut Font {
    if variant.contains(Variant::ITALIC | Variant::BOLD) {
        &mut family.bold_italic
    } else if variant.contains(Variant::ITALIC) {
        &mut family.italic
    } else if variant.contains(Variant::BOLD) {
        &mut family.bold
    } else {
        &mut family.regular
    }
}

pub fn font_from_style<'a>(fonts: &'a mut Fonts, style: &Style, dpi: u16) -> &'a mut Font {
    let font = match style.family {
        Family::SansSerif => {
            let family = &mut fonts.sans_serif;
            font_from_variant(family, style.variant)
        },
        Family::Serif => {
            let family = &mut fonts.serif;
            font_from_variant(family, style.variant)
        },
        Family::Monospace => {
            let family = &mut fonts.monospace;
            font_from_variant(family, style.variant)
        },
        Family::Keyboard => &mut fonts.keyboard,
        Family::Display => &mut fonts.display,
    };
    font.set_size(style.size, dpi);
    font
}

#[inline]
unsafe fn font_data_from_script(script: HbScript) -> &'static [libc::c_uchar] {
    // Extracted from mupdf in source/fitz/noto.c
    #[cfg(any(not(target_os = "linux"), target_arch = "arm"))]
    match script {
        HB_SCRIPT_HANGUL |
        HB_SCRIPT_HIRAGANA |
        HB_SCRIPT_KATAKANA |
        HB_SCRIPT_BOPOMOFO |
        HB_SCRIPT_HAN => &_binary_DroidSansFallback_ttf,

        HB_SCRIPT_ARABIC => &_binary_NotoNaskhArabic_Regular_otf,
        HB_SCRIPT_SYRIAC => &_binary_NotoSansSyriac_Regular_otf,
        HB_SCRIPT_MEROITIC_CURSIVE |
        HB_SCRIPT_MEROITIC_HIEROGLYPHS => &_binary_NotoSansMeroitic_Regular_otf,

        HB_SCRIPT_ADLAM => &_binary_NotoSansAdlam_Regular_otf,
        HB_SCRIPT_AHOM => &_binary_NotoSerifAhom_Regular_otf,
        HB_SCRIPT_ANATOLIAN_HIEROGLYPHS => &_binary_NotoSansAnatolianHieroglyphs_Regular_otf,
        HB_SCRIPT_ARMENIAN => &_binary_NotoSerifArmenian_Regular_otf,
        HB_SCRIPT_AVESTAN => &_binary_NotoSansAvestan_Regular_otf,
        HB_SCRIPT_BALINESE => &_binary_NotoSerifBalinese_Regular_otf,
        HB_SCRIPT_BAMUM => &_binary_NotoSansBamum_Regular_otf,
        HB_SCRIPT_BASSA_VAH => &_binary_NotoSansBassaVah_Regular_otf,
        HB_SCRIPT_BATAK => &_binary_NotoSansBatak_Regular_otf,
        HB_SCRIPT_BENGALI => &_binary_NotoSerifBengali_Regular_otf,
        HB_SCRIPT_BHAIKSUKI => &_binary_NotoSansBhaiksuki_Regular_otf,
        HB_SCRIPT_BRAHMI => &_binary_NotoSansBrahmi_Regular_otf,
        HB_SCRIPT_BUGINESE => &_binary_NotoSansBuginese_Regular_otf,
        HB_SCRIPT_BUHID => &_binary_NotoSansBuhid_Regular_otf,
        HB_SCRIPT_CANADIAN_SYLLABICS => &_binary_NotoSansCanadianAboriginal_Regular_otf,
        HB_SCRIPT_CARIAN => &_binary_NotoSansCarian_Regular_otf,
        HB_SCRIPT_CAUCASIAN_ALBANIAN => &_binary_NotoSansCaucasianAlbanian_Regular_otf,
        HB_SCRIPT_CHAKMA => &_binary_NotoSansChakma_Regular_otf,
        HB_SCRIPT_CHAM => &_binary_NotoSansCham_Regular_otf,
        HB_SCRIPT_CHEROKEE => &_binary_NotoSansCherokee_Regular_otf,
        HB_SCRIPT_COPTIC => &_binary_NotoSansCoptic_Regular_otf,
        HB_SCRIPT_CUNEIFORM => &_binary_NotoSansCuneiform_Regular_otf,
        HB_SCRIPT_CYPRIOT => &_binary_NotoSansCypriot_Regular_otf,
        HB_SCRIPT_DESERET => &_binary_NotoSansDeseret_Regular_otf,
        HB_SCRIPT_DEVANAGARI => &_binary_NotoSerifDevanagari_Regular_otf,
        HB_SCRIPT_DOGRA => &_binary_NotoSerifDogra_Regular_otf,
        HB_SCRIPT_DUPLOYAN => &_binary_NotoSansDuployan_Regular_otf,
        HB_SCRIPT_EGYPTIAN_HIEROGLYPHS => &_binary_NotoSansEgyptianHieroglyphs_Regular_otf,
        HB_SCRIPT_ELBASAN => &_binary_NotoSansElbasan_Regular_otf,
        HB_SCRIPT_ELYMAIC => &_binary_NotoSansElymaic_Regular_otf,
        HB_SCRIPT_ETHIOPIC => &_binary_NotoSerifEthiopic_Regular_otf,
        HB_SCRIPT_GEORGIAN => &_binary_NotoSerifGeorgian_Regular_otf,
        HB_SCRIPT_GLAGOLITIC => &_binary_NotoSansGlagolitic_Regular_otf,
        HB_SCRIPT_GOTHIC => &_binary_NotoSansGothic_Regular_otf,
        HB_SCRIPT_GRANTHA => &_binary_NotoSerifGrantha_Regular_otf,
        HB_SCRIPT_GUJARATI => &_binary_NotoSerifGujarati_Regular_otf,
        HB_SCRIPT_GUNJALA_GONDI => &_binary_NotoSansGunjalaGondi_Regular_otf,
        HB_SCRIPT_GURMUKHI => &_binary_NotoSerifGurmukhi_Regular_otf,
        HB_SCRIPT_HANIFI_ROHINGYA => &_binary_NotoSansHanifiRohingya_Regular_otf,
        HB_SCRIPT_HANUNOO => &_binary_NotoSansHanunoo_Regular_otf,
        HB_SCRIPT_HATRAN => &_binary_NotoSansHatran_Regular_otf,
        HB_SCRIPT_HEBREW => &_binary_NotoSerifHebrew_Regular_otf,
        HB_SCRIPT_IMPERIAL_ARAMAIC => &_binary_NotoSansImperialAramaic_Regular_otf,
        HB_SCRIPT_INSCRIPTIONAL_PAHLAVI => &_binary_NotoSansInscriptionalPahlavi_Regular_otf,
        HB_SCRIPT_INSCRIPTIONAL_PARTHIAN => &_binary_NotoSansInscriptionalParthian_Regular_otf,
        HB_SCRIPT_JAVANESE => &_binary_NotoSansJavanese_Regular_otf,
        HB_SCRIPT_KAITHI => &_binary_NotoSansKaithi_Regular_otf,
        HB_SCRIPT_KANNADA => &_binary_NotoSerifKannada_Regular_otf,
        HB_SCRIPT_KAYAH_LI => &_binary_NotoSansKayahLi_Regular_otf,
        HB_SCRIPT_KHAROSHTHI => &_binary_NotoSansKharoshthi_Regular_otf,
        HB_SCRIPT_KHMER => &_binary_NotoSerifKhmer_Regular_otf,
        HB_SCRIPT_KHOJKI => &_binary_NotoSerifKhojki_Regular_otf,
        HB_SCRIPT_KHUDAWADI => &_binary_NotoSansKhudawadi_Regular_otf,
        HB_SCRIPT_LAO => &_binary_NotoSerifLao_Regular_otf,
        HB_SCRIPT_LEPCHA => &_binary_NotoSansLepcha_Regular_otf,
        HB_SCRIPT_LIMBU => &_binary_NotoSansLimbu_Regular_otf,
        HB_SCRIPT_LINEAR_A => &_binary_NotoSansLinearA_Regular_otf,
        HB_SCRIPT_LINEAR_B => &_binary_NotoSansLinearB_Regular_otf,
        HB_SCRIPT_LISU => &_binary_NotoSansLisu_Regular_otf,
        HB_SCRIPT_LYCIAN => &_binary_NotoSansLycian_Regular_otf,
        HB_SCRIPT_LYDIAN => &_binary_NotoSansLydian_Regular_otf,
        HB_SCRIPT_MAHAJANI => &_binary_NotoSansMahajani_Regular_otf,
        HB_SCRIPT_MALAYALAM => &_binary_NotoSerifMalayalam_Regular_otf,
        HB_SCRIPT_MANDAIC => &_binary_NotoSansMandaic_Regular_otf,
        HB_SCRIPT_MANICHAEAN => &_binary_NotoSansManichaean_Regular_otf,
        HB_SCRIPT_MARCHEN => &_binary_NotoSansMarchen_Regular_otf,
        HB_SCRIPT_MASARAM_GONDI => &_binary_NotoSansMasaramGondi_Regular_otf,
        HB_SCRIPT_MEDEFAIDRIN => &_binary_NotoSansMedefaidrin_Regular_otf,
        HB_SCRIPT_MEETEI_MAYEK => &_binary_NotoSansMeeteiMayek_Regular_otf,
        HB_SCRIPT_MENDE_KIKAKUI => &_binary_NotoSansMendeKikakui_Regular_otf,
        HB_SCRIPT_MIAO => &_binary_NotoSansMiao_Regular_otf,
        HB_SCRIPT_MODI => &_binary_NotoSansModi_Regular_otf,
        HB_SCRIPT_MONGOLIAN => &_binary_NotoSansMongolian_Regular_otf,
        HB_SCRIPT_MRO => &_binary_NotoSansMro_Regular_otf,
        HB_SCRIPT_MULTANI => &_binary_NotoSansMultani_Regular_otf,
        HB_SCRIPT_MYANMAR => &_binary_NotoSerifMyanmar_Regular_otf,
        HB_SCRIPT_NABATAEAN => &_binary_NotoSansNabataean_Regular_otf,
        HB_SCRIPT_NEWA => &_binary_NotoSansNewa_Regular_otf,
        HB_SCRIPT_NEW_TAI_LUE => &_binary_NotoSansNewTaiLue_Regular_otf,
        HB_SCRIPT_NKO => &_binary_NotoSansNKo_Regular_otf,
        HB_SCRIPT_NUSHU => &_binary_NotoSansNushu_Regular_otf,
        HB_SCRIPT_NYIAKENG_PUACHUE_HMONG => &_binary_NotoSerifNyiakengPuachueHmong_Regular_otf,
        HB_SCRIPT_OGHAM => &_binary_NotoSansOgham_Regular_otf,
        HB_SCRIPT_OLD_HUNGARIAN => &_binary_NotoSansOldHungarian_Regular_otf,
        HB_SCRIPT_OLD_ITALIC => &_binary_NotoSansOldItalic_Regular_otf,
        HB_SCRIPT_OLD_NORTH_ARABIAN => &_binary_NotoSansOldNorthArabian_Regular_otf,
        HB_SCRIPT_OLD_PERMIC => &_binary_NotoSansOldPermic_Regular_otf,
        HB_SCRIPT_OLD_PERSIAN => &_binary_NotoSansOldPersian_Regular_otf,
        HB_SCRIPT_OLD_SOGDIAN => &_binary_NotoSansOldSogdian_Regular_otf,
        HB_SCRIPT_OLD_SOUTH_ARABIAN => &_binary_NotoSansOldSouthArabian_Regular_otf,
        HB_SCRIPT_OLD_TURKIC => &_binary_NotoSansOldTurkic_Regular_otf,
        HB_SCRIPT_OL_CHIKI => &_binary_NotoSansOlChiki_Regular_otf,
        HB_SCRIPT_ORIYA => &_binary_NotoSansOriya_Regular_otf,
        HB_SCRIPT_OSAGE => &_binary_NotoSansOsage_Regular_otf,
        HB_SCRIPT_OSMANYA => &_binary_NotoSansOsmanya_Regular_otf,
        HB_SCRIPT_PAHAWH_HMONG => &_binary_NotoSansPahawhHmong_Regular_otf,
        HB_SCRIPT_PALMYRENE => &_binary_NotoSansPalmyrene_Regular_otf,
        HB_SCRIPT_PAU_CIN_HAU => &_binary_NotoSansPauCinHau_Regular_otf,
        HB_SCRIPT_PHAGS_PA => &_binary_NotoSansPhagsPa_Regular_otf,
        HB_SCRIPT_PHOENICIAN => &_binary_NotoSansPhoenician_Regular_otf,
        HB_SCRIPT_PSALTER_PAHLAVI => &_binary_NotoSansPsalterPahlavi_Regular_otf,
        HB_SCRIPT_REJANG => &_binary_NotoSansRejang_Regular_otf,
        HB_SCRIPT_RUNIC => &_binary_NotoSansRunic_Regular_otf,
        HB_SCRIPT_SAMARITAN => &_binary_NotoSansSamaritan_Regular_otf,
        HB_SCRIPT_SAURASHTRA => &_binary_NotoSansSaurashtra_Regular_otf,
        HB_SCRIPT_SHARADA => &_binary_NotoSansSharada_Regular_otf,
        HB_SCRIPT_SHAVIAN => &_binary_NotoSansShavian_Regular_otf,
        HB_SCRIPT_SIDDHAM => &_binary_NotoSansSiddham_Regular_otf,
        HB_SCRIPT_SINHALA => &_binary_NotoSerifSinhala_Regular_otf,
        HB_SCRIPT_SOGDIAN => &_binary_NotoSansSogdian_Regular_otf,
        HB_SCRIPT_SORA_SOMPENG => &_binary_NotoSansSoraSompeng_Regular_otf,
        HB_SCRIPT_SOYOMBO => &_binary_NotoSansSoyombo_Regular_otf,
        HB_SCRIPT_SUNDANESE => &_binary_NotoSansSundanese_Regular_otf,
        HB_SCRIPT_SYLOTI_NAGRI => &_binary_NotoSansSylotiNagri_Regular_otf,
        HB_SCRIPT_TAGALOG => &_binary_NotoSansTagalog_Regular_otf,
        HB_SCRIPT_TAGBANWA => &_binary_NotoSansTagbanwa_Regular_otf,
        HB_SCRIPT_TAI_LE => &_binary_NotoSansTaiLe_Regular_otf,
        HB_SCRIPT_TAI_THAM => &_binary_NotoSansTaiTham_Regular_otf,
        HB_SCRIPT_TAI_VIET => &_binary_NotoSansTaiViet_Regular_otf,
        HB_SCRIPT_TAKRI => &_binary_NotoSansTakri_Regular_otf,
        HB_SCRIPT_TAMIL => &_binary_NotoSerifTamil_Regular_otf,
        HB_SCRIPT_TELUGU => &_binary_NotoSerifTelugu_Regular_otf,
        HB_SCRIPT_THAANA => &_binary_NotoSansThaana_Regular_otf,
        HB_SCRIPT_THAI => &_binary_NotoSerifThai_Regular_otf,
        HB_SCRIPT_TIBETAN => &_binary_NotoSerifTibetan_Regular_otf,
        HB_SCRIPT_TIFINAGH => &_binary_NotoSansTifinagh_Regular_otf,
        HB_SCRIPT_TIRHUTA => &_binary_NotoSansTirhuta_Regular_otf,
        HB_SCRIPT_UGARITIC => &_binary_NotoSansUgaritic_Regular_otf,
        HB_SCRIPT_VAI => &_binary_NotoSansVai_Regular_otf,
        HB_SCRIPT_WANCHO => &_binary_NotoSansWancho_Regular_otf,
        HB_SCRIPT_WARANG_CITI => &_binary_NotoSansWarangCiti_Regular_otf,
        HB_SCRIPT_YEZIDI => &_binary_NotoSerifYezidi_Regular_otf,
        HB_SCRIPT_YI => &_binary_NotoSansYi_Regular_otf,
        HB_SCRIPT_ZANABAZAR_SQUARE => &_binary_NotoSansZanabazarSquare_Regular_otf,

        HB_SYMBOL_MATHS => &_binary_NotoSansMath_Regular_otf,
        HB_SYMBOL_MUSIC => &_binary_NotoMusic_Regular_otf,
        HB_SYMBOL_MISC_ONE => &_binary_NotoSansSymbols_Regular_otf,
        HB_SCRIPT_BRAILLE | HB_SYMBOL_MISC_TWO => &_binary_NotoSansSymbols2_Regular_otf,
        HB_SYMBOL_EMOJI => &_binary_NotoEmoji_Regular_ttf,

        _ => &_binary_DroidSansFallback_ttf,
    }

    #[cfg(all(target_os = "linux", not(target_arch = "arm")))]
    match script {
        HB_SCRIPT_HANGUL |
        HB_SCRIPT_HIRAGANA |
        HB_SCRIPT_KATAKANA |
        HB_SCRIPT_BOPOMOFO |
        HB_SCRIPT_HAN => &_binary_resources_fonts_droid_DroidSansFallback_ttf_start,

<<<<<<< HEAD
=======
        HB_SCRIPT_ARABIC => &_binary_resources_fonts_noto_NotoNaskhArabic_Regular_otf_start,
>>>>>>> 633e74f9
        HB_SCRIPT_SYRIAC => &_binary_resources_fonts_noto_NotoSansSyriac_Regular_otf_start,
        HB_SCRIPT_MEROITIC_CURSIVE |
        HB_SCRIPT_MEROITIC_HIEROGLYPHS => &_binary_resources_fonts_noto_NotoSansMeroitic_Regular_otf_start,

        HB_SCRIPT_ADLAM => &_binary_resources_fonts_noto_NotoSansAdlam_Regular_otf_start,
        HB_SCRIPT_AHOM => &_binary_resources_fonts_noto_NotoSerifAhom_Regular_otf_start,
        HB_SCRIPT_ANATOLIAN_HIEROGLYPHS => &_binary_resources_fonts_noto_NotoSansAnatolianHieroglyphs_Regular_otf_start,
        HB_SCRIPT_ARMENIAN => &_binary_resources_fonts_noto_NotoSerifArmenian_Regular_otf_start,
        HB_SCRIPT_AVESTAN => &_binary_resources_fonts_noto_NotoSansAvestan_Regular_otf_start,
        HB_SCRIPT_BALINESE => &_binary_resources_fonts_noto_NotoSerifBalinese_Regular_otf_start,
        HB_SCRIPT_BAMUM => &_binary_resources_fonts_noto_NotoSansBamum_Regular_otf_start,
        HB_SCRIPT_BASSA_VAH => &_binary_resources_fonts_noto_NotoSansBassaVah_Regular_otf_start,
        HB_SCRIPT_BATAK => &_binary_resources_fonts_noto_NotoSansBatak_Regular_otf_start,
        HB_SCRIPT_BENGALI => &_binary_resources_fonts_noto_NotoSerifBengali_Regular_otf_start,
        HB_SCRIPT_BHAIKSUKI => &_binary_resources_fonts_noto_NotoSansBhaiksuki_Regular_otf_start,
        HB_SCRIPT_BRAHMI => &_binary_resources_fonts_noto_NotoSansBrahmi_Regular_otf_start,
        HB_SCRIPT_BUGINESE => &_binary_resources_fonts_noto_NotoSansBuginese_Regular_otf_start,
        HB_SCRIPT_BUHID => &_binary_resources_fonts_noto_NotoSansBuhid_Regular_otf_start,
        HB_SCRIPT_CANADIAN_SYLLABICS => &_binary_resources_fonts_noto_NotoSansCanadianAboriginal_Regular_otf_start,
        HB_SCRIPT_CARIAN => &_binary_resources_fonts_noto_NotoSansCarian_Regular_otf_start,
        HB_SCRIPT_CAUCASIAN_ALBANIAN => &_binary_resources_fonts_noto_NotoSansCaucasianAlbanian_Regular_otf_start,
        HB_SCRIPT_CHAKMA => &_binary_resources_fonts_noto_NotoSansChakma_Regular_otf_start,
        HB_SCRIPT_CHAM => &_binary_resources_fonts_noto_NotoSansCham_Regular_otf_start,
        HB_SCRIPT_CHEROKEE => &_binary_resources_fonts_noto_NotoSansCherokee_Regular_otf_start,
        HB_SCRIPT_COPTIC => &_binary_resources_fonts_noto_NotoSansCoptic_Regular_otf_start,
        HB_SCRIPT_CUNEIFORM => &_binary_resources_fonts_noto_NotoSansCuneiform_Regular_otf_start,
        HB_SCRIPT_CYPRIOT => &_binary_resources_fonts_noto_NotoSansCypriot_Regular_otf_start,
        HB_SCRIPT_DESERET => &_binary_resources_fonts_noto_NotoSansDeseret_Regular_otf_start,
        HB_SCRIPT_DEVANAGARI => &_binary_resources_fonts_noto_NotoSerifDevanagari_Regular_otf_start,
        HB_SCRIPT_DOGRA => &_binary_resources_fonts_noto_NotoSerifDogra_Regular_otf_start,
        HB_SCRIPT_DUPLOYAN => &_binary_resources_fonts_noto_NotoSansDuployan_Regular_otf_start,
        HB_SCRIPT_EGYPTIAN_HIEROGLYPHS => &_binary_resources_fonts_noto_NotoSansEgyptianHieroglyphs_Regular_otf_start,
        HB_SCRIPT_ELBASAN => &_binary_resources_fonts_noto_NotoSansElbasan_Regular_otf_start,
        HB_SCRIPT_ELYMAIC => &_binary_resources_fonts_noto_NotoSansElymaic_Regular_otf_start,
        HB_SCRIPT_ETHIOPIC => &_binary_resources_fonts_noto_NotoSerifEthiopic_Regular_otf_start,
        HB_SCRIPT_GEORGIAN => &_binary_resources_fonts_noto_NotoSerifGeorgian_Regular_otf_start,
        HB_SCRIPT_GLAGOLITIC => &_binary_resources_fonts_noto_NotoSansGlagolitic_Regular_otf_start,
        HB_SCRIPT_GOTHIC => &_binary_resources_fonts_noto_NotoSansGothic_Regular_otf_start,
        HB_SCRIPT_GRANTHA => &_binary_resources_fonts_noto_NotoSerifGrantha_Regular_otf_start,
        HB_SCRIPT_GUJARATI => &_binary_resources_fonts_noto_NotoSerifGujarati_Regular_otf_start,
        HB_SCRIPT_GUNJALA_GONDI => &_binary_resources_fonts_noto_NotoSansGunjalaGondi_Regular_otf_start,
        HB_SCRIPT_GURMUKHI => &_binary_resources_fonts_noto_NotoSerifGurmukhi_Regular_otf_start,
        HB_SCRIPT_HANIFI_ROHINGYA => &_binary_resources_fonts_noto_NotoSansHanifiRohingya_Regular_otf_start,
        HB_SCRIPT_HANUNOO => &_binary_resources_fonts_noto_NotoSansHanunoo_Regular_otf_start,
        HB_SCRIPT_HATRAN => &_binary_resources_fonts_noto_NotoSansHatran_Regular_otf_start,
        HB_SCRIPT_HEBREW => &_binary_resources_fonts_noto_NotoSerifHebrew_Regular_otf_start,
        HB_SCRIPT_IMPERIAL_ARAMAIC => &_binary_resources_fonts_noto_NotoSansImperialAramaic_Regular_otf_start,
        HB_SCRIPT_INSCRIPTIONAL_PAHLAVI => &_binary_resources_fonts_noto_NotoSansInscriptionalPahlavi_Regular_otf_start,
        HB_SCRIPT_INSCRIPTIONAL_PARTHIAN => &_binary_resources_fonts_noto_NotoSansInscriptionalParthian_Regular_otf_start,
        HB_SCRIPT_JAVANESE => &_binary_resources_fonts_noto_NotoSansJavanese_Regular_otf_start,
        HB_SCRIPT_KAITHI => &_binary_resources_fonts_noto_NotoSansKaithi_Regular_otf_start,
        HB_SCRIPT_KANNADA => &_binary_resources_fonts_noto_NotoSerifKannada_Regular_otf_start,
        HB_SCRIPT_KAYAH_LI => &_binary_resources_fonts_noto_NotoSansKayahLi_Regular_otf_start,
        HB_SCRIPT_KHAROSHTHI => &_binary_resources_fonts_noto_NotoSansKharoshthi_Regular_otf_start,
        HB_SCRIPT_KHMER => &_binary_resources_fonts_noto_NotoSerifKhmer_Regular_otf_start,
        HB_SCRIPT_KHOJKI => &_binary_resources_fonts_noto_NotoSerifKhojki_Regular_otf_start,
        HB_SCRIPT_KHUDAWADI => &_binary_resources_fonts_noto_NotoSansKhudawadi_Regular_otf_start,
        HB_SCRIPT_LAO => &_binary_resources_fonts_noto_NotoSerifLao_Regular_otf_start,
        HB_SCRIPT_LEPCHA => &_binary_resources_fonts_noto_NotoSansLepcha_Regular_otf_start,
        HB_SCRIPT_LIMBU => &_binary_resources_fonts_noto_NotoSansLimbu_Regular_otf_start,
        HB_SCRIPT_LINEAR_A => &_binary_resources_fonts_noto_NotoSansLinearA_Regular_otf_start,
        HB_SCRIPT_LINEAR_B => &_binary_resources_fonts_noto_NotoSansLinearB_Regular_otf_start,
        HB_SCRIPT_LISU => &_binary_resources_fonts_noto_NotoSansLisu_Regular_otf_start,
        HB_SCRIPT_LYCIAN => &_binary_resources_fonts_noto_NotoSansLycian_Regular_otf_start,
        HB_SCRIPT_LYDIAN => &_binary_resources_fonts_noto_NotoSansLydian_Regular_otf_start,
        HB_SCRIPT_MAHAJANI => &_binary_resources_fonts_noto_NotoSansMahajani_Regular_otf_start,
        HB_SCRIPT_MALAYALAM => &_binary_resources_fonts_noto_NotoSerifMalayalam_Regular_otf_start,
        HB_SCRIPT_MANDAIC => &_binary_resources_fonts_noto_NotoSansMandaic_Regular_otf_start,
        HB_SCRIPT_MANICHAEAN => &_binary_resources_fonts_noto_NotoSansManichaean_Regular_otf_start,
        HB_SCRIPT_MARCHEN => &_binary_resources_fonts_noto_NotoSansMarchen_Regular_otf_start,
        HB_SCRIPT_MASARAM_GONDI => &_binary_resources_fonts_noto_NotoSansMasaramGondi_Regular_otf_start,
        HB_SCRIPT_MEDEFAIDRIN => &_binary_resources_fonts_noto_NotoSansMedefaidrin_Regular_otf_start,
        HB_SCRIPT_MEETEI_MAYEK => &_binary_resources_fonts_noto_NotoSansMeeteiMayek_Regular_otf_start,
        HB_SCRIPT_MENDE_KIKAKUI => &_binary_resources_fonts_noto_NotoSansMendeKikakui_Regular_otf_start,
        HB_SCRIPT_MIAO => &_binary_resources_fonts_noto_NotoSansMiao_Regular_otf_start,
        HB_SCRIPT_MODI => &_binary_resources_fonts_noto_NotoSansModi_Regular_otf_start,
        HB_SCRIPT_MONGOLIAN => &_binary_resources_fonts_noto_NotoSansMongolian_Regular_otf_start,
        HB_SCRIPT_MRO => &_binary_resources_fonts_noto_NotoSansMro_Regular_otf_start,
        HB_SCRIPT_MULTANI => &_binary_resources_fonts_noto_NotoSansMultani_Regular_otf_start,
        HB_SCRIPT_MYANMAR => &_binary_resources_fonts_noto_NotoSerifMyanmar_Regular_otf_start,
        HB_SCRIPT_NABATAEAN => &_binary_resources_fonts_noto_NotoSansNabataean_Regular_otf_start,
        HB_SCRIPT_NEWA => &_binary_resources_fonts_noto_NotoSansNewa_Regular_otf_start,
        HB_SCRIPT_NEW_TAI_LUE => &_binary_resources_fonts_noto_NotoSansNewTaiLue_Regular_otf_start,
        HB_SCRIPT_NKO => &_binary_resources_fonts_noto_NotoSansNKo_Regular_otf_start,
        HB_SCRIPT_NUSHU => &_binary_resources_fonts_noto_NotoSansNushu_Regular_otf_start,
        HB_SCRIPT_NYIAKENG_PUACHUE_HMONG => &_binary_resources_fonts_noto_NotoSerifNyiakengPuachueHmong_Regular_otf_start,
        HB_SCRIPT_OGHAM => &_binary_resources_fonts_noto_NotoSansOgham_Regular_otf_start,
        HB_SCRIPT_OLD_HUNGARIAN => &_binary_resources_fonts_noto_NotoSansOldHungarian_Regular_otf_start,
        HB_SCRIPT_OLD_ITALIC => &_binary_resources_fonts_noto_NotoSansOldItalic_Regular_otf_start,
        HB_SCRIPT_OLD_NORTH_ARABIAN => &_binary_resources_fonts_noto_NotoSansOldNorthArabian_Regular_otf_start,
        HB_SCRIPT_OLD_PERMIC => &_binary_resources_fonts_noto_NotoSansOldPermic_Regular_otf_start,
        HB_SCRIPT_OLD_PERSIAN => &_binary_resources_fonts_noto_NotoSansOldPersian_Regular_otf_start,
        HB_SCRIPT_OLD_SOGDIAN => &_binary_resources_fonts_noto_NotoSansOldSogdian_Regular_otf_start,
        HB_SCRIPT_OLD_SOUTH_ARABIAN => &_binary_resources_fonts_noto_NotoSansOldSouthArabian_Regular_otf_start,
        HB_SCRIPT_OLD_TURKIC => &_binary_resources_fonts_noto_NotoSansOldTurkic_Regular_otf_start,
        HB_SCRIPT_OL_CHIKI => &_binary_resources_fonts_noto_NotoSansOlChiki_Regular_otf_start,
        HB_SCRIPT_ORIYA => &_binary_resources_fonts_noto_NotoSansOriya_Regular_otf_start,
        HB_SCRIPT_OSAGE => &_binary_resources_fonts_noto_NotoSansOsage_Regular_otf_start,
        HB_SCRIPT_OSMANYA => &_binary_resources_fonts_noto_NotoSansOsmanya_Regular_otf_start,
        HB_SCRIPT_PAHAWH_HMONG => &_binary_resources_fonts_noto_NotoSansPahawhHmong_Regular_otf_start,
        HB_SCRIPT_PALMYRENE => &_binary_resources_fonts_noto_NotoSansPalmyrene_Regular_otf_start,
        HB_SCRIPT_PAU_CIN_HAU => &_binary_resources_fonts_noto_NotoSansPauCinHau_Regular_otf_start,
        HB_SCRIPT_PHAGS_PA => &_binary_resources_fonts_noto_NotoSansPhagsPa_Regular_otf_start,
        HB_SCRIPT_PHOENICIAN => &_binary_resources_fonts_noto_NotoSansPhoenician_Regular_otf_start,
        HB_SCRIPT_PSALTER_PAHLAVI => &_binary_resources_fonts_noto_NotoSansPsalterPahlavi_Regular_otf_start,
        HB_SCRIPT_REJANG => &_binary_resources_fonts_noto_NotoSansRejang_Regular_otf_start,
        HB_SCRIPT_RUNIC => &_binary_resources_fonts_noto_NotoSansRunic_Regular_otf_start,
        HB_SCRIPT_SAMARITAN => &_binary_resources_fonts_noto_NotoSansSamaritan_Regular_otf_start,
        HB_SCRIPT_SAURASHTRA => &_binary_resources_fonts_noto_NotoSansSaurashtra_Regular_otf_start,
        HB_SCRIPT_SHARADA => &_binary_resources_fonts_noto_NotoSansSharada_Regular_otf_start,
        HB_SCRIPT_SHAVIAN => &_binary_resources_fonts_noto_NotoSansShavian_Regular_otf_start,
        HB_SCRIPT_SIDDHAM => &_binary_resources_fonts_noto_NotoSansSiddham_Regular_otf_start,
        HB_SCRIPT_SINHALA => &_binary_resources_fonts_noto_NotoSerifSinhala_Regular_otf_start,
        HB_SCRIPT_SOGDIAN => &_binary_resources_fonts_noto_NotoSansSogdian_Regular_otf_start,
        HB_SCRIPT_SORA_SOMPENG => &_binary_resources_fonts_noto_NotoSansSoraSompeng_Regular_otf_start,
        HB_SCRIPT_SOYOMBO => &_binary_resources_fonts_noto_NotoSansSoyombo_Regular_otf_start,
        HB_SCRIPT_SUNDANESE => &_binary_resources_fonts_noto_NotoSansSundanese_Regular_otf_start,
        HB_SCRIPT_SYLOTI_NAGRI => &_binary_resources_fonts_noto_NotoSansSylotiNagri_Regular_otf_start,
        HB_SCRIPT_TAGALOG => &_binary_resources_fonts_noto_NotoSansTagalog_Regular_otf_start,
        HB_SCRIPT_TAGBANWA => &_binary_resources_fonts_noto_NotoSansTagbanwa_Regular_otf_start,
        HB_SCRIPT_TAI_LE => &_binary_resources_fonts_noto_NotoSansTaiLe_Regular_otf_start,
        HB_SCRIPT_TAI_THAM => &_binary_resources_fonts_noto_NotoSansTaiTham_Regular_otf_start,
        HB_SCRIPT_TAI_VIET => &_binary_resources_fonts_noto_NotoSansTaiViet_Regular_otf_start,
        HB_SCRIPT_TAKRI => &_binary_resources_fonts_noto_NotoSansTakri_Regular_otf_start,
        HB_SCRIPT_TAMIL => &_binary_resources_fonts_noto_NotoSerifTamil_Regular_otf_start,
        HB_SCRIPT_TELUGU => &_binary_resources_fonts_noto_NotoSerifTelugu_Regular_otf_start,
        HB_SCRIPT_THAANA => &_binary_resources_fonts_noto_NotoSansThaana_Regular_otf_start,
        HB_SCRIPT_THAI => &_binary_resources_fonts_noto_NotoSerifThai_Regular_otf_start,
        HB_SCRIPT_TIBETAN => &_binary_resources_fonts_noto_NotoSerifTibetan_Regular_otf_start,
        HB_SCRIPT_TIFINAGH => &_binary_resources_fonts_noto_NotoSansTifinagh_Regular_otf_start,
        HB_SCRIPT_TIRHUTA => &_binary_resources_fonts_noto_NotoSansTirhuta_Regular_otf_start,
        HB_SCRIPT_UGARITIC => &_binary_resources_fonts_noto_NotoSansUgaritic_Regular_otf_start,
        HB_SCRIPT_VAI => &_binary_resources_fonts_noto_NotoSansVai_Regular_otf_start,
        HB_SCRIPT_WANCHO => &_binary_resources_fonts_noto_NotoSansWancho_Regular_otf_start,
        HB_SCRIPT_WARANG_CITI => &_binary_resources_fonts_noto_NotoSansWarangCiti_Regular_otf_start,
        HB_SCRIPT_YEZIDI => &_binary_resources_fonts_noto_NotoSerifYezidi_Regular_otf_start,
        HB_SCRIPT_YI => &_binary_resources_fonts_noto_NotoSansYi_Regular_otf_start,
        HB_SCRIPT_ZANABAZAR_SQUARE => &_binary_resources_fonts_noto_NotoSansZanabazarSquare_Regular_otf_start,

        HB_SYMBOL_MATHS => &_binary_resources_fonts_noto_NotoSansMath_Regular_otf_start,
        HB_SYMBOL_MUSIC => &_binary_resources_fonts_noto_NotoMusic_Regular_otf_start,
        HB_SYMBOL_MISC_ONE => &_binary_resources_fonts_noto_NotoSansSymbols_Regular_otf_start,
        HB_SCRIPT_BRAILLE | HB_SYMBOL_MISC_TWO => &_binary_resources_fonts_noto_NotoSansSymbols2_Regular_otf_start,
        HB_SYMBOL_EMOJI => &_binary_resources_fonts_noto_NotoEmoji_Regular_ttf_start,

        _ => &_binary_resources_fonts_droid_DroidSansFallback_ttf_start,
    }
}

#[inline]
fn script_from_code(code: u32) -> HbScript {
    // Can be updated when the font changes by comparing the expanded output of
    // `ttfdump -t cmap` for each font.
    match code {
        0x2032 ..= 0x2037 |
        0x2057 | 0x20D0 ..= 0x20DC | 0x20E1 | 0x20E5 ..= 0x20EF |
        0x2102 | 0x210A ..= 0x210E | 0x2110 ..= 0x2112 |
        0x2115 | 0x2119 ..= 0x211D |
        0x2124 | 0x2128 | 0x212C | 0x212D | 0x212F ..= 0x2131 |
        0x2133 ..= 0x2138 | 0x213C ..= 0x2140 | 0x2145 ..= 0x2149 |
        0x2190 ..= 0x21AE | 0x21B0 ..= 0x21E5 |
        0x21F1 | 0x21F2 | 0x21F4 ..= 0x22FF | 0x2308 ..= 0x230B |
        0x2310 | 0x2319 | 0x231C ..= 0x2321 | 0x2336 ..= 0x237A |
        0x237C | 0x2395 | 0x239B ..= 0x23B6 | 0x23D0 | 0x23DC ..= 0x23E1 |
        0x2474 | 0x2475 | 0x25AF | 0x25B3 | 0x25B7 | 0x25BD | 0x25C1 |
        0x25CA | 0x25CC | 0x25FB | 0x266D ..= 0x266F |
        0x27C0 ..= 0x27FF | 0x2900 ..= 0x2AFF | 0x2B0E ..= 0x2B11 |
        0x2B30 ..= 0x2B4C | 0x2BFE | 0xFF5B | 0xFF5D | 0x1D400 ..= 0x1D454 |
        0x1D456 ..= 0x1D49C | 0x1D49E | 0x1D49F | 0x1D4A2 | 0x1D4A5 |
        0x1D4A6 | 0x1D4A9 ..= 0x1D4AC | 0x1D4AE ..= 0x1D4B9 |
        0x1D4BB | 0x1D4BD ..= 0x1D4C3 | 0x1D4C5 ..= 0x1D505 | 0x1D507 ..= 0x1D50A |
        0x1D50D ..= 0x1D514 | 0x1D516 ..= 0x1D51C | 0x1D51E ..= 0x1D539 |
        0x1D53B ..= 0x1D53E | 0x1D540 ..= 0x1D544 |
        0x1D546 | 0x1D54A ..= 0x1D550 | 0x1D552 ..= 0x1D6A5 |
        0x1D6A8 ..= 0x1D7CB | 0x1D7CE ..= 0x1D7FF | 0x1EE00 ..= 0x1EE03 |
        0x1EE05 ..= 0x1EE1F | 0x1EE21 | 0x1EE22 | 0x1EE24 | 0x1EE27 |
        0x1EE29 ..= 0x1EE32 | 0x1EE34 ..= 0x1EE37 | 0x1EE39 | 0x1EE3B |
        0x1EE42 | 0x1EE47 | 0x1EE49 | 0x1EE4B | 0x1EE4D ..= 0x1EE4F |
        0x1EE51 | 0x1EE52 | 0x1EE54 | 0x1EE57 | 0x1EE59 | 0x1EE5B | 0x1EE5D |
        0x1EE5F | 0x1EE61 | 0x1EE62 | 0x1EE64 | 0x1EE67 ..= 0x1EE6A |
        0x1EE6C ..= 0x1EE72 | 0x1EE74 ..= 0x1EE77 | 0x1EE79 ..= 0x1EE7C |
        0x1EE7E | 0x1EE80 ..= 0x1EE89 | 0x1EE8B ..= 0x1EE9B | 0x1EEA1 ..= 0x1EEA3 |
        0x1EEA5 ..= 0x1EEA9 | 0x1EEAB ..= 0x1EEBB |
        0x1EEF0 | 0x1EEF1 => HB_SYMBOL_MATHS,

        0x1D000 ..= 0x1D0F5 | 0x1D100 ..= 0x1D126 | 0x1D129 ..= 0x1D1E8 |
        0x1D200 ..= 0x1D245 => HB_SYMBOL_MUSIC,

        0x20DD ..= 0x20E0 | 0x20E2 ..= 0x20E4 |
        0x2160 ..= 0x2183 | 0x2185 ..= 0x2188 |
        0x218A | 0x218B |
        0x2300 ..= 0x230F | 0x2311 ..= 0x2315 |
        0x2317 | 0x2322 |
        0x2323 | 0x2329 | 0x232A | 0x232C ..= 0x2335 |
        0x2380 ..= 0x2394 | 0x2396 ..= 0x239A |
        0x23BE ..= 0x23CD | 0x23D1 ..= 0x23DB |
        0x23E2 ..= 0x23E8 | 0x2460 ..= 0x24FF |
        0x260A ..= 0x260D | 0x2613 | 0x2624 ..= 0x262F |
        0x2638 ..= 0x263B | 0x263D ..= 0x2653 | 0x2669 ..= 0x267E |
        0x2690 ..= 0x269D | 0x26A2 ..= 0x26A9 | 0x26AD ..= 0x26BC |
        0x26CE | 0x26E2 ..= 0x26FF | 0x271D ..= 0x2721 |
        0x2776 ..= 0x2793 | 0x1F100 ..= 0x1F10C |
        0x1F110 ..= 0x1F12F | 0x1F130 ..= 0x1F16C |
        0x1F170 ..= 0x1F190 | 0x1F19B ..= 0x1F1AC |
        0x1F546 ..= 0x1F549 | 0x1F54F | 0x1F610 |
        0x1F700 ..= 0x1F773 => HB_SYMBOL_MISC_ONE,

        0x2022 | 0x21AF | 0x21E6 ..= 0x21F0 |
        0x21F3 | 0x2316 | 0x2318 | 0x231A | 0x231B |
        0x2324 ..= 0x2328 | 0x232B | 0x237B | 0x237D ..= 0x237F |
        0x23CE | 0x23CF | 0x23E9 | 0x23ED ..= 0x23EF |
        0x23F1 ..= 0x23FF | 0x2400 ..= 0x2426 | 0x2440 ..= 0x244A |
        0x25A0 ..= 0x2609 | 0x260E ..= 0x2612 | 0x2614 ..= 0x2623 |
        0x2630 ..= 0x2637 | 0x263C | 0x2654 ..= 0x2668 |
        0x267F ..= 0x268F | 0x269E ..= 0x26A1 | 0x26AA ..= 0x26AC |
        0x26BD ..= 0x26CD | 0x26CF ..= 0x26E1 | 0x2700 ..= 0x2704 |
        0x2706 ..= 0x2709 | 0x270B ..= 0x271C | 0x2722 ..= 0x2727 |
        0x2729 ..= 0x274B | 0x274D | 0x274F ..= 0x2752 | 0x2756 ..= 0x2775 |
        0x2794 | 0x2798 ..= 0x27AF | 0x27B1 ..= 0x27BE | 0x2800 ..= 0x28FF |
        0x2B00 ..= 0x2B0D | 0x2B12 ..= 0x2B2F |
        0x2B4D ..= 0x2B73 | 0x2B76 ..= 0x2B95 | 0x2B97 ..= 0x2BFD | 0x2BFF |
        0x4DC0 ..= 0x4DFF | 0xFFF9 ..= 0xFFFB | 0x10140 ..= 0x1018E |
        0x10190 ..= 0x1019C | 0x101A0 | 0x101D0 ..= 0x101FD |
        0x102E0 ..= 0x102FB | 0x10E60 ..= 0x10E7E | 0x1D2E0 ..= 0x1D2F3 |
        0x1D300 ..= 0x1D356 | 0x1D360 ..= 0x1D378 | 0x1F000 ..= 0x1F02B |
        0x1F030 ..= 0x1F093 | 0x1F0A0 ..= 0x1F0AE | 0x1F0B1 ..= 0x1F0BF |
        0x1F0C1 ..= 0x1F0CF | 0x1F0D1 ..= 0x1F0F5 | 0x1F30D ..= 0x1F30F |
        0x1F315 | 0x1F31C | 0x1F321 ..= 0x1F32C | 0x1F336 | 0x1F378 | 0x1F37D |
        0x1F394 ..= 0x1F39F | 0x1F3A7 | 0x1F3AC ..= 0x1F3AE | 0x1F3C2 |
        0x1F3CB ..= 0x1F3CE | 0x1F3D4 ..= 0x1F3DF |
        0x1F3ED | 0x1F3F1 ..= 0x1F3F3 | 0x1F3F5 ..= 0x1F3F7 | 0x1F408 |
        0x1F415 | 0x1F41F | 0x1F426 | 0x1F43F | 0x1F441 |
        0x1F446 ..= 0x1F449 | 0x1F44C ..= 0x1F44E | 0x1F453 | 0x1F46A |
        0x1F47D | 0x1F4A3 | 0x1F4B0 | 0x1F4B3 | 0x1F4B9 | 0x1F4BB |
        0x1F4BF | 0x1F4C8 ..= 0x1F4CB | 0x1F4DA | 0x1F4DF |
        0x1F4E4 ..= 0x1F4E6 | 0x1F4EA ..= 0x1F4ED |
        0x1F4F9 ..= 0x1F4FB | 0x1F4FD | 0x1F4FE | 0x1F503 |
        0x1F507 ..= 0x1F50A | 0x1F50D | 0x1F512 | 0x1F513 |
        0x1F53E ..= 0x1F545 | 0x1F54A | 0x1F550 ..= 0x1F579 |
        0x1F57B ..= 0x1F594 | 0x1F597 ..= 0x1F5A3 | 0x1F5A5 ..= 0x1F5FA |
        0x1F650 ..= 0x1F67F | 0x1F687 | 0x1F68D | 0x1F691 | 0x1F694 |
        0x1F698 | 0x1F6AD | 0x1F6B2 | 0x1F6B9 | 0x1F6BA | 0x1F6BC |
        0x1F6C6 ..= 0x1F6CB | 0x1F6CD ..= 0x1F6CF | 0x1F6D3 ..= 0x1F6D7 |
        0x1F6E0 ..= 0x1F6EA | 0x1F6F0 ..= 0x1F6F3 | 0x1F6F7 ..= 0x1F6FC |
        0x1F780 ..= 0x1F7D8 | 0x1F7E0 ..= 0x1F7EB | 0x1F800 ..= 0x1F80B |
        0x1F810 ..= 0x1F847 | 0x1F850 ..= 0x1F859 | 0x1F860 ..= 0x1F887 |
        0x1F890 ..= 0x1F8AD | 0x1F8B0 ..= 0x1F8B1 | 0x1F93B | 0x1F946 |
        0x1FA00 ..= 0x1FA53 | 0x1FA60 ..= 0x1FA6D | 0x1FA70 ..= 0x1FA74 |
        0x1FA78 ..= 0x1FA7A | 0x1FA80 ..= 0x1FA86 | 0x1FA90 ..= 0x1FAA8 |
        0x1FAB0 ..= 0x1FAB6 | 0x1FAC0 ..= 0x1FAC2 | 0x1FAD0 ..= 0x1FAD6 |
        0x1FB00 ..= 0x1FBCA | 0x1FBF0 ..= 0x1FBF9 => HB_SYMBOL_MISC_TWO,

        0x2049 | 0x2122 | 0x2139 | 0x23EA ..= 0x23EC | 0x23F0 |
        0x2705 | 0x2708 ..= 0x270C | 0x2728 | 0x274C | 0x274E |
        0x2753 ..= 0x2755 | 0x2795 ..= 0x2797 |
        0x27B0 | 0x27BF | 0x3030 | 0x303D | 0x3297 |
        0x3299 | 0xFEFF | 0x1F191 ..= 0x1F19A | 0x1F1E6 ..= 0x1F1FF |
        0x1F201 | 0x1F202 | 0x1F21A | 0x1F22F | 0x1F232 ..= 0x1F23A |
        0x1F250 | 0x1F251 | 0x1F300 ..= 0x1F320 | 0x1F330 ..= 0x1F335 |
        0x1F337 ..= 0x1F37C | 0x1F380 ..= 0x1F393 | 0x1F3A0 ..= 0x1F3C4 |
        0x1F3C6 ..= 0x1F3CA | 0x1F3E0 ..= 0x1F3F0 | 0x1F400 ..= 0x1F429 |
        0x1F42B ..= 0x1F43E | 0x1F440 | 0x1F442 ..= 0x1F4F7 |
        0x1F4F9 ..= 0x1F4FC | 0x1F500 ..= 0x1F53D | 0x1F5FB ..= 0x1F640 |
        0x1F645 ..= 0x1F64F | 0x1F680 ..= 0x1F697 | 0x1F699 ..= 0x1F6C5 |
        0xFE4E5 ..= 0xFE4EE | 0xFE82C | 0xFE82E ..= 0xFE837 => HB_SYMBOL_EMOJI,

        _ => HB_SCRIPT_UNKNOWN,
    }
}

pub struct FontLibrary(*mut FtLibrary);

pub struct FontOpener(Rc<FontLibrary>);

pub struct Font {
    lib: Rc<FontLibrary>,
    face: *mut FtFace,
    font: *mut HbFont,
    size: u32,
    dpi: u16,
    // used as truncation mark
    pub ellipsis: RenderPlan,
    // lowercase and uppercase x heights
    pub x_heights: (u32, u32),
    space_codepoint: u32,
}

impl FontOpener {
    pub fn new() -> Result<FontOpener, Error> {
        unsafe {
            let mut lib = ptr::null_mut();
            let ret = FT_Init_FreeType(&mut lib);
            if ret != FT_ERR_OK {
                Err(Error::from(FreetypeError::from(ret)))
            } else {
                Ok(FontOpener(Rc::new(FontLibrary(lib))))
            }
        }
    }

    pub fn open<P: AsRef<Path>>(&self, path: P) -> Result<Font, Error> {
        unsafe {
            let mut face = ptr::null_mut();
            let c_path = CString::new(path.as_ref().as_os_str().as_bytes()).unwrap();
            let ret = FT_New_Face((self.0).0, c_path.as_ptr(), 0, &mut face);
            if ret != FT_ERR_OK {
               return Err(Error::from(FreetypeError::from(ret)));
            }
            let font = ptr::null_mut();
            let ellipsis = RenderPlan::default();
            let x_heights = (0, 0);
            let space_codepoint = FT_Get_Char_Index(face, ' ' as libc::c_ulong);
            Ok(Font { lib: self.0.clone(), face, font,
                      size: 0, dpi: 0, ellipsis, x_heights, space_codepoint })
        }
    }

    pub fn open_memory(&self, buf: &[u8]) -> Result<Font, Error> {
        unsafe {
            let mut face = ptr::null_mut();
            let ret = FT_New_Memory_Face((self.0).0, buf.as_ptr() as *const FtByte, buf.len() as libc::c_long, 0, &mut face);
            if ret != FT_ERR_OK {
               return Err(Error::from(FreetypeError::from(ret)));
            }
            let ellipsis = RenderPlan::default();
            let font = ptr::null_mut();
            let x_heights = (0, 0);
            let space_codepoint = FT_Get_Char_Index(face, ' ' as libc::c_ulong);
            Ok(Font { lib: self.0.clone(), face, font,
                      size: 0, dpi: 0, ellipsis, x_heights, space_codepoint })
        }
    }
}

impl Font {
    pub fn family_name(&self) -> Option<&str> {
        unsafe {
            let ptr = (*self.face).family_name;
            if ptr.is_null() {
                return None;
            }
            CStr::from_ptr(ptr).to_str().ok()
        }
    }

    pub fn style_name(&self) -> Option<&str> {
        unsafe {
            let ptr = (*self.face).style_name;
            if ptr.is_null() {
                return None;
            }
            CStr::from_ptr(ptr).to_str().ok()
        }
    }

    pub fn set_size(&mut self, size: u32, dpi: u16) {
        if !self.font.is_null() && self.size == size && self.dpi == dpi {
            return;
        }

        self.size = size;
        self.dpi = dpi;

        unsafe {
            let ret = FT_Set_Char_Size(self.face, size as FtF26Dot6, 0, dpi as libc::c_uint, 0);

            if ret != FT_ERR_OK {
                return;
            }

            if self.font.is_null() {
                self.font = hb_ft_font_create(self.face, ptr::null());
            } else {
                hb_ft_font_changed(self.font);
            }

            self.ellipsis = self.plan("…", None, None);
            self.x_heights = (self.height('x'), self.height('X'));
        }
    }

    pub fn set_variations(&mut self, specs: &[&str]) {
        unsafe {
            let mut varia = ptr::null_mut();
            let ret = FT_Get_MM_Var(self.face, &mut varia);

            if ret != FT_ERR_OK {
                return;
            }

            let axes_count = (*varia).num_axis as usize;
            let mut coords = Vec::with_capacity(axes_count);

            for i in 0..(axes_count as isize) {
                let axis = ((*varia).axis).offset(i);
                coords.push((*axis).def);
            }

            for s in specs {
                let tn = s[..4].as_bytes();
                let tag = tag(tn[0], tn[1], tn[2], tn[3]);
                let value: f32 = s[5..].parse().unwrap_or_default();

                for i in 0..(axes_count as isize) {
                    let axis = ((*varia).axis).offset(i);

                    if (*axis).tag == tag as libc::c_ulong {
                        let scaled_value = ((value * 65536.0) as FtFixed).min((*axis).maximum)
                                                                         .max((*axis).minimum);
                        *coords.get_unchecked_mut(i as usize) = scaled_value;
                        break;
                    }
                }
            }

            let ret = FT_Set_Var_Design_Coordinates(self.face, coords.len() as libc::c_uint, coords.as_ptr());

            if ret == FT_ERR_OK && !self.font.is_null() {
                hb_ft_font_changed(self.font);
            }

            FT_Done_MM_Var(self.lib.0, varia);
        }
    }

    pub fn set_variations_from_name(&mut self, name: &str) -> bool {
        let mut found = false;

        unsafe {
            let mut varia = ptr::null_mut();
            let ret = FT_Get_MM_Var(self.face, &mut varia);

            if ret != FT_ERR_OK {
                return found;
            }

            let styles_count = (*varia).num_namedstyles as isize;
            let names_count = FT_Get_Sfnt_Name_Count(self.face);
            let mut sfnt_name = FtSfntName::default();

            'outer: for i in 0..styles_count {
                let style = ((*varia).namedstyle).offset(i);
                let strid = (*style).strid as libc::c_ushort;
                for j in 0..names_count {
                    let ret = FT_Get_Sfnt_Name(self.face, j, &mut sfnt_name);

                    if ret != FT_ERR_OK || sfnt_name.name_id != strid {
                        continue;
                    }

                    if sfnt_name.platform_id != TT_PLATFORM_MICROSOFT ||
                       sfnt_name.encoding_id != TT_MS_ID_UNICODE_CS ||
                       sfnt_name.language_id != TT_MS_LANGID_ENGLISH_UNITED_STATES {
                        continue;
                    }

                    let slice = slice::from_raw_parts(sfnt_name.text, sfnt_name.len as usize);
                    // We're assuming ASCII encoded as UTF_16BE
                    let vec_ascii: Vec<u8> = slice.iter().enumerate().filter_map(|x| {
                        if x.0 % 2 == 0 { None } else { Some(*x.1) }
                    }).collect();

                    if let Ok(name_str) = str::from_utf8(&vec_ascii[..]) {
                        if name.eq_ignore_ascii_case(name_str) {
                            found = true;
                            let ret = FT_Set_Var_Design_Coordinates(self.face, (*varia).num_axis, (*style).coords);
                            if ret == FT_ERR_OK && !self.font.is_null() {
                                hb_ft_font_changed(self.font);
                            }
                            break 'outer;
                        }
                    }
                }
            }

            FT_Done_MM_Var(self.lib.0, varia);
        }

        found
    }

    #[inline]
    unsafe fn patch(&mut self, txt: &str, features: &[HbFeature], render_plan: &mut RenderPlan, missing_glyphs: Vec<(usize, usize)>, buf: *mut HbBuffer) {
        let mut drift = 0;
        for (mut start, mut end) in missing_glyphs.into_iter() {
            start = (start as i32 + drift).max(0) as usize;
            end = (end as i32 + drift).max(0) as usize;
            hb_buffer_clear_contents(buf);
            let start_index = render_plan.glyphs[start].cluster;
            let end_index = render_plan.glyphs.get(end).map(|g| g.cluster)
                                       .unwrap_or_else(|| txt.len());
            let chunk = &txt[start_index..end_index];
            hb_buffer_add_utf8(buf, chunk.as_ptr() as *const libc::c_char,
                               chunk.len() as libc::c_int, 0, -1);
            hb_buffer_guess_segment_properties(buf);
            let mut script = hb_buffer_get_script(buf);
            if script == HB_SCRIPT_INVALID || script == HB_SCRIPT_UNKNOWN {
                if let Some(c) = chunk.chars().next() {
                    script = script_from_code(u32::from(c));
                }
            }
            let font_data = font_data_from_script(script);
            let mut face = ptr::null_mut();
            FT_New_Memory_Face((self.lib).0, font_data.as_ptr() as *const FtByte,
                               font_data.len() as libc::c_long, 0, &mut face);
            FT_Set_Pixel_Sizes(face, (*(*self.face).size).metrics.x_ppem as libc::c_uint, 0);
            let font = hb_ft_font_create(face, ptr::null());
            hb_shape(font, buf, features.as_ptr(), features.len() as libc::c_uint);
            let len = hb_buffer_get_length(buf) as usize;
            let info = hb_buffer_get_glyph_infos(buf, ptr::null_mut());
            let pos = hb_buffer_get_glyph_positions(buf, ptr::null_mut());
            let mut glyphs = Vec::with_capacity(len);

            for i in 0..len {
                let pos_i = &*pos.add(i);
                let info_i = &*info.add(i);
                render_plan.width += pos_i.x_advance >> 6;
                glyphs.push(GlyphPlan {
                    codepoint: info_i.codepoint,
                    cluster: start_index + info_i.cluster as usize,
                    advance: pt!(pos_i.x_advance >> 6, pos_i.y_advance >> 6),
                    offset: pt!(pos_i.x_offset >> 6, -pos_i.y_offset >> 6),
                });
                render_plan.scripts.insert(start+i, script);
            }

            render_plan.glyphs.splice(start..end, glyphs.into_iter());
            drift += len as i32 - (end - start) as i32;

            hb_font_destroy(font);
            FT_Done_Face(face);
        }
    }

    pub fn plan<S: AsRef<str>>(&mut self, text: S, max_width: Option<i32>, features: Option<&[String]>) -> RenderPlan {
        unsafe {
            let buf = hb_buffer_create();
            hb_buffer_add_utf8(buf, text.as_ref().as_ptr() as *const libc::c_char,
                               text.as_ref().len() as libc::c_int, 0, -1);

            // If the direction is RTL, the clusters are given in reverse order.
            hb_buffer_set_direction(buf, HB_DIRECTION_LTR);
            hb_buffer_guess_segment_properties(buf);

            let features_vec: Vec<HbFeature> = features.map(|ftr|
                ftr.iter().filter_map(|f| {
                    let mut feature = HbFeature::default();
                    let ret = hb_feature_from_string(f.as_ptr() as *const libc::c_char,
                                                     f.len() as libc::c_int,
                                                     &mut feature);
                    if ret == 1 {
                        Some(feature)
                    } else {
                        None
                    }
                }).collect()
            ).unwrap_or_default();

            hb_shape(self.font, buf, features_vec.as_ptr(), features_vec.len() as libc::c_uint);
 
            let len = hb_buffer_get_length(buf) as usize;
            let info = hb_buffer_get_glyph_infos(buf, ptr::null_mut());
            let pos = hb_buffer_get_glyph_positions(buf, ptr::null_mut());
            let mut render_plan = RenderPlan::default();
            let mut missing_glyphs = Vec::new();

            for i in 0..len {
                let pos_i = &*pos.add(i);
                let info_i = &*info.add(i);
                if info_i.codepoint == 0 {
                    if let Some((start, end)) = missing_glyphs.pop() {
                        if i == end {
                            missing_glyphs.push((start, end+1));
                        } else {
                            missing_glyphs.push((start, end));
                            missing_glyphs.push((i, i+1));
                        }
                    } else {
                        missing_glyphs.push((i, i+1));
                    }
                } else {
                    render_plan.width += pos_i.x_advance >> 6;
                }
                let glyph = GlyphPlan {
                    codepoint: info_i.codepoint,
                    cluster: info_i.cluster as usize,
                    advance: pt!(pos_i.x_advance >> 6, pos_i.y_advance >> 6),
                    offset: pt!(pos_i.x_offset >> 6, -pos_i.y_offset >> 6),
                };
                render_plan.glyphs.push(glyph);
            }

            self.patch(text.as_ref(), &features_vec, &mut render_plan, missing_glyphs, buf);

            hb_buffer_destroy(buf);

            if let Some(mw) = max_width {
                self.crop_right(&mut render_plan, mw);
            }

            render_plan
        }
    }

    #[inline]
    pub fn crop_right(&self, render_plan: &mut RenderPlan, max_width: i32) {
        if render_plan.width <= max_width {
            return;
        }

        render_plan.width += self.ellipsis.width;

        while let Some(gp) = render_plan.glyphs.pop() {
            render_plan.width -= gp.advance.x;
            if render_plan.width <= max_width {
                break;
            }
        }

        let len = render_plan.glyphs.len();
        render_plan.scripts.retain(|&k, _| k < len);
        render_plan.glyphs.extend_from_slice(&self.ellipsis.glyphs[..]);
    }

    #[inline]
    pub fn trim_left(&self, render_plan: &mut RenderPlan) {
        if render_plan.glyphs.is_empty() {
            return;
        }

        let mut i = 0;

        while render_plan.glyphs[i].codepoint == self.space_codepoint {
            render_plan.width -= render_plan.glyphs[i].advance.x;
            i += 1;
        }

        render_plan.glyphs.drain(..i);
        render_plan.scripts = render_plan.scripts.iter().filter_map(|(&k, &v)| {
            if k < i {
                None
            } else {
                Some((k - i, v))
            }
        }).collect();
    }

    #[inline]
    pub fn crop_around(&self, render_plan: &mut RenderPlan, index: usize, max_width: i32) -> usize {
        if render_plan.width <= max_width {
            return 0;
        }

        let len = render_plan.glyphs.len();
        let mut width = 0;
        let mut polarity = 0;
        let mut upper_index = index;
        let mut lower_index = index as i32 - 1;

        loop {
            let next_width;
            if upper_index < len && (polarity % 2 == 0 || lower_index < 0) {
                next_width = width + render_plan.glyphs[upper_index].advance.x;
                if next_width > max_width {
                    break;
                } else {
                    width = next_width;
                }
                upper_index += 1;
            } else if lower_index >= 0 && (polarity % 2 == 1 || upper_index == len) {
                next_width = width + render_plan.glyphs[lower_index as usize].advance.x;
                if next_width > max_width {
                    break;
                } else {
                    width = next_width;
                }
                lower_index -= 1;
            }
            polarity += 1;
        }

        if upper_index < len {
            width += self.ellipsis.width;
            upper_index -= 1;
            while width > max_width && upper_index > (lower_index.max(0) as usize) {
                width -= render_plan.glyphs[upper_index].advance.x;
                upper_index -= 1;
            }
            render_plan.glyphs.truncate(upper_index + 1);
            render_plan.glyphs.extend_from_slice(&self.ellipsis.glyphs[..]);
        }

        if lower_index >= 0 {
            width += self.ellipsis.width;
            lower_index += 1;
            while width > max_width && (lower_index as usize) < upper_index  {
                width -= render_plan.glyphs[lower_index as usize].advance.x;
                lower_index += 1;
            }
            render_plan.glyphs = self.ellipsis.glyphs.iter()
                                 .chain(render_plan.glyphs[lower_index as usize..].iter()).cloned().collect();
        }

        render_plan.scripts.retain(|&k, _| k >= lower_index.max(0) as usize && k <= upper_index);
        if lower_index > 0 {
            render_plan.scripts = render_plan.scripts.drain()
                                             .map(|(k, v)| (k - lower_index as usize + 1, v)).collect();
        }
        render_plan.width = width;

        if lower_index < 0 {
            0
        } else {
            lower_index as usize
        }
    }

    pub fn cut_point(&self, render_plan: &RenderPlan, max_width: i32) -> (usize, i32) {
        let mut width = render_plan.width;
        let glyphs = &render_plan.glyphs;
        let mut i = glyphs.len() - 1;

        width -= glyphs[i].advance.x;

        while i > 0 && width > max_width {
            i -= 1;
            width -= glyphs[i].advance.x;
        }

        let j = i;
        let last_width = width;

        while i > 0 && glyphs[i].codepoint != self.space_codepoint {
            i -= 1;
            width -= glyphs[i].advance.x;
        }

        if i == 0 {
            i = j;
            width = last_width;
        }

        (i, width)
    }

    pub fn render(&mut self, fb: &mut dyn Framebuffer, color: u8, render_plan: &RenderPlan, origin: Point) {
        unsafe {
            let mut pos = origin;
            let mut fallback_faces = FxHashMap::default();

            for (index, glyph) in render_plan.glyphs.iter().enumerate() {
                let face = if let Some(script) = render_plan.scripts.get(&index) {
                    *fallback_faces.entry(script).or_insert_with(|| {
                        let font_data = font_data_from_script(*script);
                        let mut face = ptr::null_mut();
                        FT_New_Memory_Face((self.lib).0, font_data.as_ptr() as *const FtByte,
                                           font_data.len() as libc::c_long, 0, &mut face);
                        FT_Set_Pixel_Sizes(face, (*(*self.face).size).metrics.x_ppem as libc::c_uint, 0);
                        face
                    })
                } else {
                    self.face
                };

                FT_Load_Glyph(face, glyph.codepoint, FT_LOAD_RENDER | FT_LOAD_NO_HINTING);

                let glyph_slot = (*face).glyph;
                let top_left = pos + glyph.offset + pt!((*glyph_slot).bitmap_left, -(*glyph_slot).bitmap_top);
                let bitmap = &(*glyph_slot).bitmap;

                for y in 0..bitmap.rows {
                    for x in 0..bitmap.width {
                        let blackness = *bitmap.buffer.offset((bitmap.pitch * y + x) as isize);
                        let alpha = blackness as f32 / 255.0;
                        let pt = top_left + pt!(x, y);
                        fb.set_blended_pixel(pt.x as u32, pt.y as u32, color, alpha);
                    }
                }

                pos += glyph.advance;
            }

            for (_, face) in fallback_faces {
                FT_Done_Face(face);
            }
        }
    }

    pub fn height(&self, c: char) -> u32 {
        unsafe {
            FT_Load_Char(self.face, c as libc::c_ulong, FT_LOAD_DEFAULT);
            let metrics = &((*(*self.face).glyph).metrics);
            (metrics.height >> 6) as u32
        }
    }

    pub fn em(&self) -> u16 {
        unsafe {
            (*(*self.face).size).metrics.x_ppem as u16
        }
    }

    pub fn ascender(&self) -> i32 {
        unsafe {
            (*(*self.face).size).metrics.ascender as i32 / 64
        }
    }

    pub fn descender(&self) -> i32 {
        unsafe {
            (*(*self.face).size).metrics.descender as i32 / 64
        }
    }

    pub fn line_height(&self) -> i32 {
        unsafe {
            (*(*self.face).size).metrics.height as i32 / 64
        }
    }
}

#[derive(Debug, Copy, Clone)]
struct GlyphPlan {
    codepoint: u32,
    cluster: usize,
    offset: Point,
    advance: Point,
}

#[derive(Debug, Clone)]
pub struct RenderPlan {
    pub width: i32,
    scripts: FxHashMap<usize, HbScript>,
    glyphs: Vec<GlyphPlan>,
}

impl Default for RenderPlan {
    fn default() -> RenderPlan {
        RenderPlan {
            width: 0,
            scripts: FxHashMap::default(),
            glyphs: Vec::new(),
        }
    }
}

impl RenderPlan {
    pub fn scale(&self, scale: f32) -> RenderPlan {
        let width = (scale * self.width as f32) as i32;
        let scripts = self.scripts.clone();
        let glyphs = self.glyphs.iter().map(|gp| {
            GlyphPlan {
                offset: Point::from(scale * Vec2::from(gp.offset)),
                advance: Point::from(scale * Vec2::from(gp.advance)),
                .. *gp
            }
        }).collect();
        RenderPlan {
            width,
            scripts,
            glyphs,
        }
    }

    pub fn space_out(&mut self, letter_spacing: i32) {
        if letter_spacing == 0 {
            return;
        }

        if let Some((_, start)) = self.glyphs.split_last_mut() {
            let len = start.len() as i32;
            for glyph in start {
                glyph.advance.x += letter_spacing;
            }
            self.width += len * letter_spacing;
        }
    }

    pub fn split_off(&mut self, index: usize, width: i32) -> RenderPlan {
        let mut next_scripts = FxHashMap::default();
        if !self.scripts.is_empty() {
            for i in index..self.glyphs.len() {
                self.scripts.remove_entry(&i)
                    .map(|(k, v)| next_scripts.insert(k - index, v));
            }
        }
        let next_glyphs = self.glyphs.split_off(index);
        let next_width = self.width - width;
        self.width = width;
        RenderPlan {
            width: next_width,
            scripts: next_scripts,
            glyphs: next_glyphs,
        }
    }

    pub fn index_from_advance(&self, advance: i32) -> usize {
        let mut sum = 0;
        let mut index = 0;
        while index < self.glyphs.len() {
            let gad = self.glyph_advance(index);
            sum += gad;
            if sum > advance {
                if sum - advance < advance - sum + gad {
                    index += 1;
                }
                break;
            }
            index += 1;
        }
        index
    }

    pub fn append(&mut self, other: &mut Self) {
        let next_index = self.glyphs.len();
        self.scripts.extend(other.scripts.iter().map(|(k, v)| (next_index + k, *v)));
        self.glyphs.append(&mut other.glyphs);
        self.width += other.width;
    }

    pub fn total_advance(&self, index: usize) -> i32 {
        self.glyphs.iter().take(index).map(|g| g.advance.x).sum()
    }

    #[inline]
    pub fn glyph_advance(&self, index: usize) -> i32 {
        self.glyphs[index].advance.x
    }
}

impl Drop for FontLibrary {
    fn drop(&mut self) {
        unsafe { FT_Done_FreeType(self.0); }
    }
}

impl Drop for Font {
    fn drop(&mut self) {
        unsafe { 
            FT_Done_Face(self.face);
            if !self.font.is_null() {
                hb_font_destroy(self.font);
            }
        }
    }
}

#[inline]
fn tag(c1: u8, c2: u8, c3: u8, c4: u8) -> u32 {
    ((c1 as u32) << 24) | ((c2 as u32) << 16) | ((c3 as u32) << 8) | c4 as u32
}

#[derive(Error, Debug)]
enum FreetypeError {
    #[error("Unknown error with code {0}.")]
    UnknownError(FtError),

    #[error("Cannot open resource.")]
    CannotOpenResource,

    #[error("Unknown file format.")]
    UnknownFileFormat,

    #[error("Broken file.")]
    InvalidFileFormat,

    #[error("Invalid FreeType version.")]
    InvalidVersion,

    #[error("Module version is too low.")]
    LowerModuleVersion,

    #[error("Invalid argument.")]
    InvalidArgument,

    #[error("Unimplemented feature.")]
    UnimplementedFeature,

    #[error("Broken table.")]
    InvalidTable,

    #[error("Broken offset within table.")]
    InvalidOffset,

    #[error("Array allocation size too large.")]
    ArrayTooLarge,

    #[error("Missing module.")]
    MissingModule,

    #[error("Missing property.")]
    MissingProperty,

    #[error("Invalid glyph index.")]
    InvalidGlyphIndex,

    #[error("Invalid character code.")]
    InvalidCharacterCode,

    #[error("Unsupported glyph image format.")]
    InvalidGlyphFormat,

    #[error("Cannot render this glyph format.")]
    CannotRenderGlyph,

    #[error("Invalid outline.")]
    InvalidOutline,

    #[error("Invalid composite glyph.")]
    InvalidComposite,

    #[error("Too many hints.")]
    TooManyHints,

    #[error("Invalid pixel size.")]
    InvalidPixelSize,

    #[error("Invalid object handle.")]
    InvalidHandle,

    #[error("Invalid library handle.")]
    InvalidLibraryHandle,

    #[error("Invalid module handle.")]
    InvalidDriverHandle,

    #[error("Invalid face handle.")]
    InvalidFaceHandle,

    #[error("Invalid size handle.")]
    InvalidSizeHandle,

    #[error("Invalid glyph slot handle.")]
    InvalidSlotHandle,

    #[error("Invalid charmap handle.")]
    InvalidCharMapHandle,

    #[error("Invalid cache manager handle.")]
    InvalidCacheHandle,

    #[error("Invalid stream handle.")]
    InvalidStreamHandle,

    #[error("Too many modules.")]
    TooManyDrivers,

    #[error("Too many extensions.")]
    TooManyExtensions,

    #[error("Out of memory.")]
    OutOfMemory,

    #[error("Unlisted object.")]
    UnlistedObject,

    #[error("Cannot open stream.")]
    CannotOpenStream,

    #[error("Invalid stream seek.")]
    InvalidStreamSeek,

    #[error("Invalid stream skip.")]
    InvalidStreamSkip,

    #[error("Invalid stream read.")]
    InvalidStreamRead,

    #[error("Invalid stream operation.")]
    InvalidStreamOperation,

    #[error("Invalid frame operation.")]
    InvalidFrameOperation,

    #[error("Nested frame access.")]
    NestedFrameAccess,

    #[error("Invalid frame read.")]
    InvalidFrameRead,

    #[error("Raster uninitialized.")]
    RasterUninitialized,

    #[error("Raster corrupted.")]
    RasterCorrupted,

    #[error("Raster overflow.")]
    RasterOverflow,

    #[error("Negative height while rastering.")]
    RasterNegativeHeight,

    #[error("Too many registered caches.")]
    TooManyCaches,

    #[error("Invalid opcode.")]
    InvalidOpcode,

    #[error("Too few arguments.")]
    TooFewArguments,

    #[error("Stack overflow.")]
    StackOverflow,

    #[error("Code overflow.")]
    CodeOverflow,

    #[error("Bad argument.")]
    BadArgument,

    #[error("Division by zero.")]
    DivideByZero,

    #[error("Invalid reference.")]
    InvalidReference,

    #[error("Found debug opcode.")]
    DebugOpCode,

    #[error("Found ENDF opcode in execution stream.")]
    ENDFInExecStream,

    #[error("Nested DEFS.")]
    NestedDEFS,

    #[error("Invalid code range.")]
    InvalidCodeRange,

    #[error("Execution context too long.")]
    ExecutionTooLong,

    #[error("Too many function definitions.")]
    TooManyFunctionDefs,

    #[error("Too many instruction definitions.")]
    TooManyInstructionDefs,

    #[error("SFNT font table missing.")]
    TableMissing,

    #[error("Horizontal header (hhea) table missing.")]
    HorizHeaderMissing,

    #[error("Locations (loca) table missing.")]
    LocationsMissing,

    #[error("Name table missing.")]
    NameTableMissing,

    #[error("Character map (cmap) table missing.")]
    CMapTableMissing,

    #[error("Horizontal metrics (hmtx) table missing.")]
    HmtxTableMissing,

    #[error("PostScript (post) table missing.")]
    PostTableMissing,

    #[error("Invalid horizontal metrics.")]
    InvalidHorizMetrics,

    #[error("Invalid character map (cmap) format.")]
    InvalidCharMapFormat,

    #[error("Invalid ppem value.")]
    InvalidPPem,

    #[error("Invalid vertical metrics.")]
    InvalidVertMetrics,

    #[error("Could not find context.")]
    CouldNotFindContext,

    #[error("Invalid PostScript (post) table format.")]
    InvalidPostTableFormat,

    #[error("Invalid PostScript (post) table.")]
    InvalidPostTable,

    #[error("Found FDEF or IDEF opcode in glyf bytecode.")]
    DEFInGlyfBytecode,

    #[error("Missing bitmap in strike.")]
    MissingBitmap,

    #[error("Opcode syntax error.")]
    SyntaxError,

    #[error("Argument stack underflow.")]
    StackUnderflow,

    #[error("Ignore.")]
    Ignore,

    #[error("No Unicode glyph name found.")]
    NoUnicodeGlyphName,

    #[error("Glyph too big for hinting.")]
    GlyphTooBig,

    #[error("`STARTFONT' field missing.")]
    MissingStartfontField,

    #[error("`FONT' field missing.")]
    MissingFontField,

    #[error("`SIZE' field missing.")]
    MissingSizeField,

    #[error("`FONTBOUNDINGBOX' field missing.")]
    MissingFontboundingboxField,

    #[error("`CHARS' field missing.")]
    MissingCharsField,

    #[error("`STARTCHAR' field missing.")]
    MissingStartcharField,

    #[error("`ENCODING' field missing.")]
    MissingEncodingField,

    #[error("`BBX' field missing.")]
    MissingBbxField,

    #[error("`BBX' too big.")]
    BbxTooBig,

    #[error("Font header corrupted or missing fields.")]
    CorruptedFontHeader,

    #[error("Font glyphs corrupted or missing fields.")]
    CorruptedFontGlyphs,
}

impl From<FtError> for FreetypeError {
    fn from(code: FtError) -> FreetypeError {
        match code {
            0x01 => FreetypeError::CannotOpenResource,
            0x02 => FreetypeError::UnknownFileFormat,
            0x03 => FreetypeError::InvalidFileFormat,
            0x04 => FreetypeError::InvalidVersion,
            0x05 => FreetypeError::LowerModuleVersion,
            0x06 => FreetypeError::InvalidArgument,
            0x07 => FreetypeError::UnimplementedFeature,
            0x08 => FreetypeError::InvalidTable,
            0x09 => FreetypeError::InvalidOffset,
            0x0A => FreetypeError::ArrayTooLarge,
            0x0B => FreetypeError::MissingModule,
            0x0C => FreetypeError::MissingProperty,
            0x10 => FreetypeError::InvalidGlyphIndex,
            0x11 => FreetypeError::InvalidCharacterCode,
            0x12 => FreetypeError::InvalidGlyphFormat,
            0x13 => FreetypeError::CannotRenderGlyph,
            0x14 => FreetypeError::InvalidOutline,
            0x15 => FreetypeError::InvalidComposite,
            0x16 => FreetypeError::TooManyHints,
            0x17 => FreetypeError::InvalidPixelSize,
            0x20 => FreetypeError::InvalidHandle,
            0x21 => FreetypeError::InvalidLibraryHandle,
            0x22 => FreetypeError::InvalidDriverHandle,
            0x23 => FreetypeError::InvalidFaceHandle,
            0x24 => FreetypeError::InvalidSizeHandle,
            0x25 => FreetypeError::InvalidSlotHandle,
            0x26 => FreetypeError::InvalidCharMapHandle,
            0x27 => FreetypeError::InvalidCacheHandle,
            0x28 => FreetypeError::InvalidStreamHandle,
            0x30 => FreetypeError::TooManyDrivers,
            0x31 => FreetypeError::TooManyExtensions,
            0x40 => FreetypeError::OutOfMemory,
            0x41 => FreetypeError::UnlistedObject,
            0x51 => FreetypeError::CannotOpenStream,
            0x52 => FreetypeError::InvalidStreamSeek,
            0x53 => FreetypeError::InvalidStreamSkip,
            0x54 => FreetypeError::InvalidStreamRead,
            0x55 => FreetypeError::InvalidStreamOperation,
            0x56 => FreetypeError::InvalidFrameOperation,
            0x57 => FreetypeError::NestedFrameAccess,
            0x58 => FreetypeError::InvalidFrameRead,
            0x60 => FreetypeError::RasterUninitialized,
            0x61 => FreetypeError::RasterCorrupted,
            0x62 => FreetypeError::RasterOverflow,
            0x63 => FreetypeError::RasterNegativeHeight,
            0x70 => FreetypeError::TooManyCaches,
            0x80 => FreetypeError::InvalidOpcode,
            0x81 => FreetypeError::TooFewArguments,
            0x82 => FreetypeError::StackOverflow,
            0x83 => FreetypeError::CodeOverflow,
            0x84 => FreetypeError::BadArgument,
            0x85 => FreetypeError::DivideByZero,
            0x86 => FreetypeError::InvalidReference,
            0x87 => FreetypeError::DebugOpCode,
            0x88 => FreetypeError::ENDFInExecStream,
            0x89 => FreetypeError::NestedDEFS,
            0x8A => FreetypeError::InvalidCodeRange,
            0x8B => FreetypeError::ExecutionTooLong,
            0x8C => FreetypeError::TooManyFunctionDefs,
            0x8D => FreetypeError::TooManyInstructionDefs,
            0x8E => FreetypeError::TableMissing,
            0x8F => FreetypeError::HorizHeaderMissing,
            0x90 => FreetypeError::LocationsMissing,
            0x91 => FreetypeError::NameTableMissing,
            0x92 => FreetypeError::CMapTableMissing,
            0x93 => FreetypeError::HmtxTableMissing,
            0x94 => FreetypeError::PostTableMissing,
            0x95 => FreetypeError::InvalidHorizMetrics,
            0x96 => FreetypeError::InvalidCharMapFormat,
            0x97 => FreetypeError::InvalidPPem,
            0x98 => FreetypeError::InvalidVertMetrics,
            0x99 => FreetypeError::CouldNotFindContext,
            0x9A => FreetypeError::InvalidPostTableFormat,
            0x9B => FreetypeError::InvalidPostTable,
            0x9C => FreetypeError::DEFInGlyfBytecode,
            0x9D => FreetypeError::MissingBitmap,
            0xA0 => FreetypeError::SyntaxError,
            0xA1 => FreetypeError::StackUnderflow,
            0xA2 => FreetypeError::Ignore,
            0xA3 => FreetypeError::NoUnicodeGlyphName,
            0xA4 => FreetypeError::GlyphTooBig,
            0xB0 => FreetypeError::MissingStartfontField,
            0xB1 => FreetypeError::MissingFontField,
            0xB2 => FreetypeError::MissingSizeField,
            0xB3 => FreetypeError::MissingFontboundingboxField,
            0xB4 => FreetypeError::MissingCharsField,
            0xB5 => FreetypeError::MissingStartcharField,
            0xB6 => FreetypeError::MissingEncodingField,
            0xB7 => FreetypeError::MissingBbxField,
            0xB8 => FreetypeError::BbxTooBig,
            0xB9 => FreetypeError::CorruptedFontHeader,
            0xBA => FreetypeError::CorruptedFontGlyphs,
            _ => FreetypeError::UnknownError(code),
        }
    }
}<|MERGE_RESOLUTION|>--- conflicted
+++ resolved
@@ -764,10 +764,7 @@
         HB_SCRIPT_BOPOMOFO |
         HB_SCRIPT_HAN => &_binary_resources_fonts_droid_DroidSansFallback_ttf_start,
 
-<<<<<<< HEAD
-=======
         HB_SCRIPT_ARABIC => &_binary_resources_fonts_noto_NotoNaskhArabic_Regular_otf_start,
->>>>>>> 633e74f9
         HB_SCRIPT_SYRIAC => &_binary_resources_fonts_noto_NotoSansSyriac_Regular_otf_start,
         HB_SCRIPT_MEROITIC_CURSIVE |
         HB_SCRIPT_MEROITIC_HIEROGLYPHS => &_binary_resources_fonts_noto_NotoSansMeroitic_Regular_otf_start,
